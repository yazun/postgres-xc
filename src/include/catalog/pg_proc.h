--- conflicted
+++ resolved
@@ -2387,27 +2387,23 @@
 DESCR("aggregate final function");
 DATA(insert OID = 3535 (  string_agg_transfn		PGNSP PGUID 12 1 0 0 0 f f f f f i 3 0 2281 "2281 25 25" _null_ _null_ _null_ _null_ string_agg_transfn _null_ _null_ _null_ ));
 DESCR("aggregate transition function");
-<<<<<<< HEAD
 #ifdef PGXC
-DATA(insert OID = 2966 (  float8_collect   PGNSP PGUID 12 1 0 0 f f f t f i 2 0 1022 "1022 1022" _null_ _null_ _null_ _null_ float8_collect _null_ _null_ _null_ ));
+DATA(insert OID = 2966 (  float8_collect   PGNSP PGUID 12 1 0 0 0 f f f t f i 2 0 1022 "1022 1022" _null_ _null_ _null_ _null_ float8_collect _null_ _null_ _null_ ));
 DESCR("aggregate collection function");
-DATA(insert OID = 2964 (  numeric_avg_collect	PGNSP PGUID 12 1 0 0 f f f t f i 2 0 1231 "1231 1231" _null_ _null_ _null_ _null_ numeric_avg_collect _null_ _null_ _null_ ));
+DATA(insert OID = 2964 (  numeric_avg_collect	PGNSP PGUID 12 1 0 0 0 f f f t f i 2 0 1231 "1231 1231" _null_ _null_ _null_ _null_ numeric_avg_collect _null_ _null_ _null_ ));
 DESCR("aggregate collection function");
-DATA(insert OID = 2968 (  numeric_collect	PGNSP PGUID 12 1 0 0 f f f t f i 2 0 1231 "1231 1231" _null_ _null_ _null_ _null_ numeric_collect _null_ _null_ _null_ ));
+DATA(insert OID = 2968 (  numeric_collect	PGNSP PGUID 12 1 0 0 0 f f f t f i 2 0 1231 "1231 1231" _null_ _null_ _null_ _null_ numeric_collect _null_ _null_ _null_ ));
 DESCR("aggregate collection function");
-DATA(insert OID = 2967 (  interval_collect   PGNSP PGUID 12 1 0 0 f f f t f i 2 0 1187 "1187 1187" _null_ _null_ _null_ _null_ interval_collect _null_ _null_ _null_ ));
+DATA(insert OID = 2967 (  interval_collect   PGNSP PGUID 12 1 0 0 0 f f f t f i 2 0 1187 "1187 1187" _null_ _null_ _null_ _null_ interval_collect _null_ _null_ _null_ ));
 DESCR("aggregate transition function");
-DATA(insert OID = 2965 (  int8_avg_collect   PGNSP PGUID 12 1 0 0 f f f t f i 2 0 1016 "1016 1016" _null_ _null_ _null_ _null_ int8_avg_collect _null_ _null_ _null_ ));
+DATA(insert OID = 2965 (  int8_avg_collect   PGNSP PGUID 12 1 0 0 0 f f f t f i 2 0 1016 "1016 1016" _null_ _null_ _null_ _null_ int8_avg_collect _null_ _null_ _null_ ));
 DESCR("AVG(int) collection function");
-DATA(insert OID = 2996 (  int8_sum_to_int8	PGNSP PGUID 12 1 0 0 f f f f f i 2 0 20 "20 20" _null_ _null_ _null_ _null_ int8_sum_to_int8 _null_ _null_ _null_ ));
+DATA(insert OID = 2996 (  int8_sum_to_int8	PGNSP PGUID 12 1 0 0 0 f f f f f i 2 0 20 "20 20" _null_ _null_ _null_ _null_ int8_sum_to_int8 _null_ _null_ _null_ ));
 DESCR("SUM(int) collection function");
-DATA(insert OID = 2995 (  float8_regr_collect   PGNSP PGUID 12 1 0 0 f f f t f i 2 0 1022 "1022 1022" _null_ _null_ _null_ _null_ float8_regr_collect _null_ _null_ _null_ ));
+DATA(insert OID = 2995 (  float8_regr_collect   PGNSP PGUID 12 1 0 0 0 f f f t f i 2 0 1022 "1022 1022" _null_ _null_ _null_ _null_ float8_regr_collect _null_ _null_ _null_ ));
 DESCR("REGR_...(double, double) collection function");
 #endif
-DATA(insert OID = 3536 (  string_agg_finalfn		PGNSP PGUID 12 1 0 0 f f f f f i 1 0 25 "2281" _null_ _null_ _null_ _null_ string_agg_finalfn _null_ _null_ _null_ ));
-=======
 DATA(insert OID = 3536 (  string_agg_finalfn		PGNSP PGUID 12 1 0 0 0 f f f f f i 1 0 25 "2281" _null_ _null_ _null_ _null_ string_agg_finalfn _null_ _null_ _null_ ));
->>>>>>> c1d9579d
 DESCR("aggregate final function");
 DATA(insert OID = 3538 (  string_agg				PGNSP PGUID 12 1 0 0 0 t f f f f i 2 0 25 "25 25" _null_ _null_ _null_ _null_ aggregate_dummy _null_ _null_ _null_ ));
 DESCR("concatenate aggregate input into a string");
@@ -4350,13 +4346,13 @@
 DESCR("fetch the Nth row value");
 
 #ifdef PGXC
-DATA(insert OID = 3200 ( pgxc_pool_check	PGNSP PGUID 12 1 0 0 f f f t f v 0 0 16 "" _null_ _null_ _null_ _null_ pgxc_pool_check _null_ _null_ _null_ ));
+DATA(insert OID = 3200 ( pgxc_pool_check	PGNSP PGUID 12 1 0 0 0 f f f t f v 0 0 16 "" _null_ _null_ _null_ _null_ pgxc_pool_check _null_ _null_ _null_ ));
 DESCR("check connection information consistency in pooler");
-DATA(insert OID = 3201 ( pgxc_pool_reload	PGNSP PGUID 12 1 0 0 f f f t f v 0 0 16 "" _null_ _null_ _null_ _null_ pgxc_pool_reload _null_ _null_ _null_ ));
+DATA(insert OID = 3201 ( pgxc_pool_reload	PGNSP PGUID 12 1 0 0 0 f f f t f v 0 0 16 "" _null_ _null_ _null_ _null_ pgxc_pool_reload _null_ _null_ _null_ ));
 DESCR("reload connection information in pooler and reload server sessions");
-DATA(insert OID = 3122 ( pgxc_node_str		PGNSP PGUID 12 1 0 0 f f f t f s 0 0 19 "" _null_ _null_ _null_ _null_ pgxc_node_str _null_ _null_ _null_ ));
+DATA(insert OID = 3122 ( pgxc_node_str		PGNSP PGUID 12 1 0 0 0 f f f t f s 0 0 19 "" _null_ _null_ _null_ _null_ pgxc_node_str _null_ _null_ _null_ ));
 DESCR("get the name of the node");
-DATA(insert OID = 3202 (  pgxc_is_committed	PGNSP PGUID 12 1 1 0 f f f t t s 1 0 16 "28" _null_ _null_ _null_ _null_ pgxc_is_committed _null_ _null_ _null_ ));
+DATA(insert OID = 3202 (  pgxc_is_committed	PGNSP PGUID 12 1 1 0 0 f f f t t s 1 0 16 "28" _null_ _null_ _null_ _null_ pgxc_is_committed _null_ _null_ _null_ ));
 DESCR("is given GXID committed or aborted?");
 #endif
 
