--- conflicted
+++ resolved
@@ -31,14 +31,11 @@
 } PVCPlaceHolderBehavior;
 
 extern Relids pull_varnos(Node *node);
-<<<<<<< HEAD
-extern void pull_varattnos(Node *node, Bitmapset **varattnos);
 #ifdef PGXC
+//PGXCTODO: replace pull_varattnos_varno calls by Postgres pull_varattnos
 extern Bitmapset * pull_varattnos_varno(Node *node, Index varno, Bitmapset *varattnos);
 #endif
-=======
 extern void pull_varattnos(Node *node, Index varno, Bitmapset **varattnos);
->>>>>>> 80edfd76
 extern bool contain_var_clause(Node *node);
 extern bool contain_vars_of_level(Node *node, int levelsup);
 extern int	locate_var_of_level(Node *node, int levelsup);
