--- conflicted
+++ resolved
@@ -184,7 +184,6 @@
 								 varlevelsup);
 			}
 			break;
-<<<<<<< HEAD
 		case RTE_VALUES:
 			toid = RECORDOID;
 			/* returns composite; same as relation case */
@@ -200,8 +199,6 @@
 			elog(ERROR, "Invalid RTE found");
 			break;
 #endif /* PGXC */
-=======
->>>>>>> 1c0e6786
 		default:
 
 			/*
