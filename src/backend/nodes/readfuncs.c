/*-------------------------------------------------------------------------
 *
 * readfuncs.c
 *	  Reader functions for Postgres tree nodes.
 *
 * Portions Copyright (c) 1996-2011, PostgreSQL Global Development Group
 * Portions Copyright (c) 1994, Regents of the University of California
 * Portions Copyright (c) 2010-2011 Nippon Telegraph and Telephone Corporation
 *
 *
 * IDENTIFICATION
 *	  src/backend/nodes/readfuncs.c
 *
 * NOTES
 *	  Path and Plan nodes do not have any readfuncs support, because we
 *	  never have occasion to read them in.	(There was once code here that
 *	  claimed to read them, but it was broken as well as unused.)  We
 *	  never read executor state trees, either.
 *
 *	  Parse location fields are written out by outfuncs.c, but only for
 *	  possible debugging use.  When reading a location field, we discard
 *	  the stored value and set the location field to -1 (ie, "unknown").
 *	  This is because nodes coming from a stored rule should not be thought
 *	  to have a known location in the current query's text.
 *
 *-------------------------------------------------------------------------
 */
#include "postgres.h"

#include <math.h>

#include "nodes/parsenodes.h"
#include "nodes/readfuncs.h"
#ifdef PGXC
#include "access/htup.h"
#endif

/*
 * Macros to simplify reading of different kinds of fields.  Use these
 * wherever possible to reduce the chance for silly typos.	Note that these
 * hard-wire conventions about the names of the local variables in a Read
 * routine.
 */

/* Macros for declaring appropriate local variables */

/* A few guys need only local_node */
#define READ_LOCALS_NO_FIELDS(nodeTypeName) \
	nodeTypeName *local_node = makeNode(nodeTypeName)

/* And a few guys need only the pg_strtok support fields */
#define READ_TEMP_LOCALS()	\
	char	   *token;		\
	int			length

/* ... but most need both */
#define READ_LOCALS(nodeTypeName)			\
	READ_LOCALS_NO_FIELDS(nodeTypeName);	\
	READ_TEMP_LOCALS()

/* Read an integer field (anything written as ":fldname %d") */
#define READ_INT_FIELD(fldname) \
	token = pg_strtok(&length);		/* skip :fldname */ \
	token = pg_strtok(&length);		/* get field value */ \
	local_node->fldname = atoi(token)

/* Read an unsigned integer field (anything written as ":fldname %u") */
#define READ_UINT_FIELD(fldname) \
	token = pg_strtok(&length);		/* skip :fldname */ \
	token = pg_strtok(&length);		/* get field value */ \
	local_node->fldname = atoui(token)

/* Read an OID field (don't hard-wire assumption that OID is same as uint) */
#define READ_OID_FIELD(fldname) \
	token = pg_strtok(&length);		/* skip :fldname */ \
	token = pg_strtok(&length);		/* get field value */ \
	local_node->fldname = atooid(token)

/* Read a char field (ie, one ascii character) */
#define READ_CHAR_FIELD(fldname) \
	token = pg_strtok(&length);		/* skip :fldname */ \
	token = pg_strtok(&length);		/* get field value */ \
	local_node->fldname = token[0]

/* Read an enumerated-type field that was written as an integer code */
#define READ_ENUM_FIELD(fldname, enumtype) \
	token = pg_strtok(&length);		/* skip :fldname */ \
	token = pg_strtok(&length);		/* get field value */ \
	local_node->fldname = (enumtype) atoi(token)

/* Read a float field */
#define READ_FLOAT_FIELD(fldname) \
	token = pg_strtok(&length);		/* skip :fldname */ \
	token = pg_strtok(&length);		/* get field value */ \
	local_node->fldname = atof(token)

/* Read a boolean field */
#define READ_BOOL_FIELD(fldname) \
	token = pg_strtok(&length);		/* skip :fldname */ \
	token = pg_strtok(&length);		/* get field value */ \
	local_node->fldname = strtobool(token)

/* Read a character-string field */
#define READ_STRING_FIELD(fldname) \
	token = pg_strtok(&length);		/* skip :fldname */ \
	token = pg_strtok(&length);		/* get field value */ \
	local_node->fldname = nullable_string(token, length)

/* Read a parse location field (and throw away the value, per notes above) */
#define READ_LOCATION_FIELD(fldname) \
	token = pg_strtok(&length);		/* skip :fldname */ \
	token = pg_strtok(&length);		/* get field value */ \
	local_node->fldname = -1	/* set field to "unknown" */

/* Read a Node field */
#define READ_NODE_FIELD(fldname) \
	token = pg_strtok(&length);		/* skip :fldname */ \
	local_node->fldname = nodeRead(NULL, 0)

/* Read a bitmapset field */
#define READ_BITMAPSET_FIELD(fldname) \
	token = pg_strtok(&length);		/* skip :fldname */ \
	local_node->fldname = _readBitmapset()

/* Routine exit */
#define READ_DONE() \
	return local_node


/*
 * NOTE: use atoi() to read values written with %d, or atoui() to read
 * values written with %u in outfuncs.c.  An exception is OID values,
 * for which use atooid().	(As of 7.1, outfuncs.c writes OIDs as %u,
 * but this will probably change in the future.)
 */
#define atoui(x)  ((unsigned int) strtoul((x), NULL, 10))

#define atooid(x)  ((Oid) strtoul((x), NULL, 10))

#define strtobool(x)  ((*(x) == 't') ? true : false)

#define nullable_string(token,length)  \
	((length) == 0 ? NULL : debackslash(token, length))


static Datum readDatum(bool typbyval);

/*
 * _readBitmapset
 */
static Bitmapset *
_readBitmapset(void)
{
	Bitmapset  *result = NULL;

	READ_TEMP_LOCALS();

	token = pg_strtok(&length);
	if (token == NULL)
		elog(ERROR, "incomplete Bitmapset structure");
	if (length != 1 || token[0] != '(')
		elog(ERROR, "unrecognized token: \"%.*s\"", length, token);

	token = pg_strtok(&length);
	if (token == NULL)
		elog(ERROR, "incomplete Bitmapset structure");
	if (length != 1 || token[0] != 'b')
		elog(ERROR, "unrecognized token: \"%.*s\"", length, token);

	for (;;)
	{
		int			val;
		char	   *endptr;

		token = pg_strtok(&length);
		if (token == NULL)
			elog(ERROR, "unterminated Bitmapset structure");
		if (length == 1 && token[0] == ')')
			break;
		val = (int) strtol(token, &endptr, 10);
		if (endptr != token + length)
			elog(ERROR, "unrecognized integer: \"%.*s\"", length, token);
		result = bms_add_member(result, val);
	}

	return result;
}


/*
 * _readQuery
 */
static Query *
_readQuery(void)
{
	READ_LOCALS(Query);

	READ_ENUM_FIELD(commandType, CmdType);
	READ_ENUM_FIELD(querySource, QuerySource);
	READ_BOOL_FIELD(canSetTag);
	READ_NODE_FIELD(utilityStmt);
	READ_INT_FIELD(resultRelation);
	READ_NODE_FIELD(intoClause);
	READ_BOOL_FIELD(hasAggs);
	READ_BOOL_FIELD(hasWindowFuncs);
	READ_BOOL_FIELD(hasSubLinks);
	READ_BOOL_FIELD(hasDistinctOn);
	READ_BOOL_FIELD(hasRecursive);
	READ_BOOL_FIELD(hasModifyingCTE);
	READ_BOOL_FIELD(hasForUpdate);
	READ_NODE_FIELD(cteList);
	READ_NODE_FIELD(rtable);
	READ_NODE_FIELD(jointree);
	READ_NODE_FIELD(targetList);
	READ_NODE_FIELD(returningList);
	READ_NODE_FIELD(groupClause);
	READ_NODE_FIELD(havingQual);
	READ_NODE_FIELD(windowClause);
	READ_NODE_FIELD(distinctClause);
	READ_NODE_FIELD(sortClause);
	READ_NODE_FIELD(limitOffset);
	READ_NODE_FIELD(limitCount);
	READ_NODE_FIELD(rowMarks);
	READ_NODE_FIELD(setOperations);
	READ_NODE_FIELD(constraintDeps);

	READ_DONE();
}

/*
 * _readNotifyStmt
 */
static NotifyStmt *
_readNotifyStmt(void)
{
	READ_LOCALS(NotifyStmt);

	READ_STRING_FIELD(conditionname);
	READ_STRING_FIELD(payload);

	READ_DONE();
}

/*
 * _readDeclareCursorStmt
 */
static DeclareCursorStmt *
_readDeclareCursorStmt(void)
{
	READ_LOCALS(DeclareCursorStmt);

	READ_STRING_FIELD(portalname);
	READ_INT_FIELD(options);
	READ_NODE_FIELD(query);

	READ_DONE();
}

/*
 * _readSortGroupClause
 */
static SortGroupClause *
_readSortGroupClause(void)
{
	READ_LOCALS(SortGroupClause);

	READ_UINT_FIELD(tleSortGroupRef);
	READ_OID_FIELD(eqop);
	READ_OID_FIELD(sortop);
	READ_BOOL_FIELD(nulls_first);
	READ_BOOL_FIELD(hashable);

	READ_DONE();
}

/*
 * _readWindowClause
 */
static WindowClause *
_readWindowClause(void)
{
	READ_LOCALS(WindowClause);

	READ_STRING_FIELD(name);
	READ_STRING_FIELD(refname);
	READ_NODE_FIELD(partitionClause);
	READ_NODE_FIELD(orderClause);
	READ_INT_FIELD(frameOptions);
	READ_NODE_FIELD(startOffset);
	READ_NODE_FIELD(endOffset);
	READ_UINT_FIELD(winref);
	READ_BOOL_FIELD(copiedOrder);

	READ_DONE();
}

/*
 * _readRowMarkClause
 */
static RowMarkClause *
_readRowMarkClause(void)
{
	READ_LOCALS(RowMarkClause);

	READ_UINT_FIELD(rti);
	READ_BOOL_FIELD(forUpdate);
	READ_BOOL_FIELD(noWait);
	READ_BOOL_FIELD(pushedDown);

	READ_DONE();
}

/*
 * _readCommonTableExpr
 */
static CommonTableExpr *
_readCommonTableExpr(void)
{
	READ_LOCALS(CommonTableExpr);

	READ_STRING_FIELD(ctename);
	READ_NODE_FIELD(aliascolnames);
	READ_NODE_FIELD(ctequery);
	READ_LOCATION_FIELD(location);
	READ_BOOL_FIELD(cterecursive);
	READ_INT_FIELD(cterefcount);
	READ_NODE_FIELD(ctecolnames);
	READ_NODE_FIELD(ctecoltypes);
	READ_NODE_FIELD(ctecoltypmods);
	READ_NODE_FIELD(ctecolcollations);

	READ_DONE();
}

/*
 * _readSetOperationStmt
 */
static SetOperationStmt *
_readSetOperationStmt(void)
{
	READ_LOCALS(SetOperationStmt);

	READ_ENUM_FIELD(op, SetOperation);
	READ_BOOL_FIELD(all);
	READ_NODE_FIELD(larg);
	READ_NODE_FIELD(rarg);
	READ_NODE_FIELD(colTypes);
	READ_NODE_FIELD(colTypmods);
	READ_NODE_FIELD(colCollations);
	READ_NODE_FIELD(groupClauses);

	READ_DONE();
}


/*
 *	Stuff from primnodes.h.
 */

static Alias *
_readAlias(void)
{
	READ_LOCALS(Alias);

	READ_STRING_FIELD(aliasname);
	READ_NODE_FIELD(colnames);

	READ_DONE();
}

static RangeVar *
_readRangeVar(void)
{
	READ_LOCALS(RangeVar);

	local_node->catalogname = NULL;		/* not currently saved in output
										 * format */

	READ_STRING_FIELD(schemaname);
	READ_STRING_FIELD(relname);
	READ_ENUM_FIELD(inhOpt, InhOption);
	READ_CHAR_FIELD(relpersistence);
	READ_NODE_FIELD(alias);
	READ_LOCATION_FIELD(location);

	READ_DONE();
}

static IntoClause *
_readIntoClause(void)
{
	READ_LOCALS(IntoClause);

	READ_NODE_FIELD(rel);
	READ_NODE_FIELD(colNames);
	READ_NODE_FIELD(options);
	READ_ENUM_FIELD(onCommit, OnCommitAction);
	READ_STRING_FIELD(tableSpaceName);

	READ_DONE();
}

/*
 * _readVar
 */
static Var *
_readVar(void)
{
	READ_LOCALS(Var);

	READ_UINT_FIELD(varno);
	READ_INT_FIELD(varattno);
	READ_OID_FIELD(vartype);
	READ_INT_FIELD(vartypmod);
	READ_OID_FIELD(varcollid);
	READ_UINT_FIELD(varlevelsup);
	READ_UINT_FIELD(varnoold);
	READ_INT_FIELD(varoattno);
	READ_LOCATION_FIELD(location);

	READ_DONE();
}

/*
 * _readConst
 */
static Const *
_readConst(void)
{
	READ_LOCALS(Const);

	READ_OID_FIELD(consttype);
	READ_INT_FIELD(consttypmod);
	READ_OID_FIELD(constcollid);
	READ_INT_FIELD(constlen);
	READ_BOOL_FIELD(constbyval);
	READ_BOOL_FIELD(constisnull);
	READ_LOCATION_FIELD(location);

	token = pg_strtok(&length); /* skip :constvalue */
	if (local_node->constisnull)
		token = pg_strtok(&length);		/* skip "<>" */
	else
		local_node->constvalue = readDatum(local_node->constbyval);

	READ_DONE();
}

/*
 * _readParam
 */
static Param *
_readParam(void)
{
	READ_LOCALS(Param);

	READ_ENUM_FIELD(paramkind, ParamKind);
	READ_INT_FIELD(paramid);
	READ_OID_FIELD(paramtype);
	READ_INT_FIELD(paramtypmod);
	READ_OID_FIELD(paramcollid);
	READ_LOCATION_FIELD(location);

	READ_DONE();
}

/*
 * _readAggref
 */
static Aggref *
_readAggref(void)
{
	READ_LOCALS(Aggref);

	READ_OID_FIELD(aggfnoid);
	READ_OID_FIELD(aggtype);
<<<<<<< HEAD
#ifdef PGXC
	READ_OID_FIELD(aggtrantype);
	READ_BOOL_FIELD(agghas_collectfn);
#endif /* PGXC */
=======
	READ_OID_FIELD(aggcollid);
	READ_OID_FIELD(inputcollid);
>>>>>>> a4bebdd9
	READ_NODE_FIELD(args);
	READ_NODE_FIELD(aggorder);
	READ_NODE_FIELD(aggdistinct);
	READ_BOOL_FIELD(aggstar);
	READ_UINT_FIELD(agglevelsup);
	READ_LOCATION_FIELD(location);

	READ_DONE();
}

/*
 * _readWindowFunc
 */
static WindowFunc *
_readWindowFunc(void)
{
	READ_LOCALS(WindowFunc);

	READ_OID_FIELD(winfnoid);
	READ_OID_FIELD(wintype);
	READ_OID_FIELD(wincollid);
	READ_OID_FIELD(inputcollid);
	READ_NODE_FIELD(args);
	READ_UINT_FIELD(winref);
	READ_BOOL_FIELD(winstar);
	READ_BOOL_FIELD(winagg);
	READ_LOCATION_FIELD(location);

	READ_DONE();
}

/*
 * _readArrayRef
 */
static ArrayRef *
_readArrayRef(void)
{
	READ_LOCALS(ArrayRef);

	READ_OID_FIELD(refarraytype);
	READ_OID_FIELD(refelemtype);
	READ_INT_FIELD(reftypmod);
	READ_OID_FIELD(refcollid);
	READ_NODE_FIELD(refupperindexpr);
	READ_NODE_FIELD(reflowerindexpr);
	READ_NODE_FIELD(refexpr);
	READ_NODE_FIELD(refassgnexpr);

	READ_DONE();
}

/*
 * _readFuncExpr
 */
static FuncExpr *
_readFuncExpr(void)
{
	READ_LOCALS(FuncExpr);

	READ_OID_FIELD(funcid);
	READ_OID_FIELD(funcresulttype);
	READ_BOOL_FIELD(funcretset);
	READ_ENUM_FIELD(funcformat, CoercionForm);
	READ_OID_FIELD(funccollid);
	READ_OID_FIELD(inputcollid);
	READ_NODE_FIELD(args);
	READ_LOCATION_FIELD(location);

	READ_DONE();
}

/*
 * _readNamedArgExpr
 */
static NamedArgExpr *
_readNamedArgExpr(void)
{
	READ_LOCALS(NamedArgExpr);

	READ_NODE_FIELD(arg);
	READ_STRING_FIELD(name);
	READ_INT_FIELD(argnumber);
	READ_LOCATION_FIELD(location);

	READ_DONE();
}

/*
 * _readOpExpr
 */
static OpExpr *
_readOpExpr(void)
{
	READ_LOCALS(OpExpr);

	READ_OID_FIELD(opno);
	READ_OID_FIELD(opfuncid);

	/*
	 * The opfuncid is stored in the textual format primarily for debugging
	 * and documentation reasons.  We want to always read it as zero to force
	 * it to be re-looked-up in the pg_operator entry.	This ensures that
	 * stored rules don't have hidden dependencies on operators' functions.
	 * (We don't currently support an ALTER OPERATOR command, but might
	 * someday.)
	 */
	local_node->opfuncid = InvalidOid;

	READ_OID_FIELD(opresulttype);
	READ_BOOL_FIELD(opretset);
	READ_OID_FIELD(opcollid);
	READ_OID_FIELD(inputcollid);
	READ_NODE_FIELD(args);
	READ_LOCATION_FIELD(location);

	READ_DONE();
}

/*
 * _readDistinctExpr
 */
static DistinctExpr *
_readDistinctExpr(void)
{
	READ_LOCALS(DistinctExpr);

	READ_OID_FIELD(opno);
	READ_OID_FIELD(opfuncid);

	/*
	 * The opfuncid is stored in the textual format primarily for debugging
	 * and documentation reasons.  We want to always read it as zero to force
	 * it to be re-looked-up in the pg_operator entry.	This ensures that
	 * stored rules don't have hidden dependencies on operators' functions.
	 * (We don't currently support an ALTER OPERATOR command, but might
	 * someday.)
	 */
	local_node->opfuncid = InvalidOid;

	READ_OID_FIELD(opresulttype);
	READ_BOOL_FIELD(opretset);
	READ_OID_FIELD(opcollid);
	READ_OID_FIELD(inputcollid);
	READ_NODE_FIELD(args);
	READ_LOCATION_FIELD(location);

	READ_DONE();
}

/*
 * _readNullIfExpr
 */
static NullIfExpr *
_readNullIfExpr(void)
{
	READ_LOCALS(NullIfExpr);

	READ_OID_FIELD(opno);
	READ_OID_FIELD(opfuncid);

	/*
	 * The opfuncid is stored in the textual format primarily for debugging
	 * and documentation reasons.  We want to always read it as zero to force
	 * it to be re-looked-up in the pg_operator entry.	This ensures that
	 * stored rules don't have hidden dependencies on operators' functions.
	 * (We don't currently support an ALTER OPERATOR command, but might
	 * someday.)
	 */
	local_node->opfuncid = InvalidOid;

	READ_OID_FIELD(opresulttype);
	READ_BOOL_FIELD(opretset);
	READ_OID_FIELD(opcollid);
	READ_OID_FIELD(inputcollid);
	READ_NODE_FIELD(args);
	READ_LOCATION_FIELD(location);

	READ_DONE();
}

/*
 * _readScalarArrayOpExpr
 */
static ScalarArrayOpExpr *
_readScalarArrayOpExpr(void)
{
	READ_LOCALS(ScalarArrayOpExpr);

	READ_OID_FIELD(opno);
	READ_OID_FIELD(opfuncid);

	/*
	 * The opfuncid is stored in the textual format primarily for debugging
	 * and documentation reasons.  We want to always read it as zero to force
	 * it to be re-looked-up in the pg_operator entry.	This ensures that
	 * stored rules don't have hidden dependencies on operators' functions.
	 * (We don't currently support an ALTER OPERATOR command, but might
	 * someday.)
	 */
	local_node->opfuncid = InvalidOid;

	READ_BOOL_FIELD(useOr);
	READ_OID_FIELD(inputcollid);
	READ_NODE_FIELD(args);
	READ_LOCATION_FIELD(location);

	READ_DONE();
}

/*
 * _readBoolExpr
 */
static BoolExpr *
_readBoolExpr(void)
{
	READ_LOCALS(BoolExpr);

	/* do-it-yourself enum representation */
	token = pg_strtok(&length); /* skip :boolop */
	token = pg_strtok(&length); /* get field value */
	if (strncmp(token, "and", 3) == 0)
		local_node->boolop = AND_EXPR;
	else if (strncmp(token, "or", 2) == 0)
		local_node->boolop = OR_EXPR;
	else if (strncmp(token, "not", 3) == 0)
		local_node->boolop = NOT_EXPR;
	else
		elog(ERROR, "unrecognized boolop \"%.*s\"", length, token);

	READ_NODE_FIELD(args);
	READ_LOCATION_FIELD(location);

	READ_DONE();
}

/*
 * _readSubLink
 */
static SubLink *
_readSubLink(void)
{
	READ_LOCALS(SubLink);

	READ_ENUM_FIELD(subLinkType, SubLinkType);
	READ_NODE_FIELD(testexpr);
	READ_NODE_FIELD(operName);
	READ_NODE_FIELD(subselect);
	READ_LOCATION_FIELD(location);

	READ_DONE();
}

/*
 * _readSubPlan is not needed since it doesn't appear in stored rules.
 */

/*
 * _readFieldSelect
 */
static FieldSelect *
_readFieldSelect(void)
{
	READ_LOCALS(FieldSelect);

	READ_NODE_FIELD(arg);
	READ_INT_FIELD(fieldnum);
	READ_OID_FIELD(resulttype);
	READ_INT_FIELD(resulttypmod);
	READ_OID_FIELD(resultcollid);

	READ_DONE();
}

/*
 * _readFieldStore
 */
static FieldStore *
_readFieldStore(void)
{
	READ_LOCALS(FieldStore);

	READ_NODE_FIELD(arg);
	READ_NODE_FIELD(newvals);
	READ_NODE_FIELD(fieldnums);
	READ_OID_FIELD(resulttype);

	READ_DONE();
}

/*
 * _readRelabelType
 */
static RelabelType *
_readRelabelType(void)
{
	READ_LOCALS(RelabelType);

	READ_NODE_FIELD(arg);
	READ_OID_FIELD(resulttype);
	READ_INT_FIELD(resulttypmod);
	READ_OID_FIELD(resultcollid);
	READ_ENUM_FIELD(relabelformat, CoercionForm);
	READ_LOCATION_FIELD(location);

	READ_DONE();
}

/*
 * _readCoerceViaIO
 */
static CoerceViaIO *
_readCoerceViaIO(void)
{
	READ_LOCALS(CoerceViaIO);

	READ_NODE_FIELD(arg);
	READ_OID_FIELD(resulttype);
	READ_OID_FIELD(resultcollid);
	READ_ENUM_FIELD(coerceformat, CoercionForm);
	READ_LOCATION_FIELD(location);

	READ_DONE();
}

/*
 * _readArrayCoerceExpr
 */
static ArrayCoerceExpr *
_readArrayCoerceExpr(void)
{
	READ_LOCALS(ArrayCoerceExpr);

	READ_NODE_FIELD(arg);
	READ_OID_FIELD(elemfuncid);
	READ_OID_FIELD(resulttype);
	READ_INT_FIELD(resulttypmod);
	READ_OID_FIELD(resultcollid);
	READ_BOOL_FIELD(isExplicit);
	READ_ENUM_FIELD(coerceformat, CoercionForm);
	READ_LOCATION_FIELD(location);

	READ_DONE();
}

/*
 * _readConvertRowtypeExpr
 */
static ConvertRowtypeExpr *
_readConvertRowtypeExpr(void)
{
	READ_LOCALS(ConvertRowtypeExpr);

	READ_NODE_FIELD(arg);
	READ_OID_FIELD(resulttype);
	READ_ENUM_FIELD(convertformat, CoercionForm);
	READ_LOCATION_FIELD(location);

	READ_DONE();
}

/*
 * _readCollateExpr
 */
static CollateExpr *
_readCollateExpr(void)
{
	READ_LOCALS(CollateExpr);

	READ_NODE_FIELD(arg);
	READ_OID_FIELD(collOid);
	READ_LOCATION_FIELD(location);

	READ_DONE();
}

/*
 * _readCaseExpr
 */
static CaseExpr *
_readCaseExpr(void)
{
	READ_LOCALS(CaseExpr);

	READ_OID_FIELD(casetype);
	READ_OID_FIELD(casecollid);
	READ_NODE_FIELD(arg);
	READ_NODE_FIELD(args);
	READ_NODE_FIELD(defresult);
	READ_LOCATION_FIELD(location);

	READ_DONE();
}

/*
 * _readCaseWhen
 */
static CaseWhen *
_readCaseWhen(void)
{
	READ_LOCALS(CaseWhen);

	READ_NODE_FIELD(expr);
	READ_NODE_FIELD(result);
	READ_LOCATION_FIELD(location);

	READ_DONE();
}

/*
 * _readCaseTestExpr
 */
static CaseTestExpr *
_readCaseTestExpr(void)
{
	READ_LOCALS(CaseTestExpr);

	READ_OID_FIELD(typeId);
	READ_INT_FIELD(typeMod);
	READ_OID_FIELD(collation);

	READ_DONE();
}

/*
 * _readArrayExpr
 */
static ArrayExpr *
_readArrayExpr(void)
{
	READ_LOCALS(ArrayExpr);

	READ_OID_FIELD(array_typeid);
	READ_OID_FIELD(array_collid);
	READ_OID_FIELD(element_typeid);
	READ_NODE_FIELD(elements);
	READ_BOOL_FIELD(multidims);
	READ_LOCATION_FIELD(location);

	READ_DONE();
}

/*
 * _readRowExpr
 */
static RowExpr *
_readRowExpr(void)
{
	READ_LOCALS(RowExpr);

	READ_NODE_FIELD(args);
	READ_OID_FIELD(row_typeid);
	READ_ENUM_FIELD(row_format, CoercionForm);
	READ_NODE_FIELD(colnames);
	READ_LOCATION_FIELD(location);

	READ_DONE();
}

/*
 * _readRowCompareExpr
 */
static RowCompareExpr *
_readRowCompareExpr(void)
{
	READ_LOCALS(RowCompareExpr);

	READ_ENUM_FIELD(rctype, RowCompareType);
	READ_NODE_FIELD(opnos);
	READ_NODE_FIELD(opfamilies);
	READ_NODE_FIELD(inputcollids);
	READ_NODE_FIELD(largs);
	READ_NODE_FIELD(rargs);

	READ_DONE();
}

/*
 * _readCoalesceExpr
 */
static CoalesceExpr *
_readCoalesceExpr(void)
{
	READ_LOCALS(CoalesceExpr);

	READ_OID_FIELD(coalescetype);
	READ_OID_FIELD(coalescecollid);
	READ_NODE_FIELD(args);
	READ_LOCATION_FIELD(location);

	READ_DONE();
}

/*
 * _readMinMaxExpr
 */
static MinMaxExpr *
_readMinMaxExpr(void)
{
	READ_LOCALS(MinMaxExpr);

	READ_OID_FIELD(minmaxtype);
	READ_OID_FIELD(minmaxcollid);
	READ_OID_FIELD(inputcollid);
	READ_ENUM_FIELD(op, MinMaxOp);
	READ_NODE_FIELD(args);
	READ_LOCATION_FIELD(location);

	READ_DONE();
}

/*
 * _readXmlExpr
 */
static XmlExpr *
_readXmlExpr(void)
{
	READ_LOCALS(XmlExpr);

	READ_ENUM_FIELD(op, XmlExprOp);
	READ_STRING_FIELD(name);
	READ_NODE_FIELD(named_args);
	READ_NODE_FIELD(arg_names);
	READ_NODE_FIELD(args);
	READ_ENUM_FIELD(xmloption, XmlOptionType);
	READ_OID_FIELD(type);
	READ_INT_FIELD(typmod);
	READ_LOCATION_FIELD(location);

	READ_DONE();
}

/*
 * _readNullTest
 */
static NullTest *
_readNullTest(void)
{
	READ_LOCALS(NullTest);

	READ_NODE_FIELD(arg);
	READ_ENUM_FIELD(nulltesttype, NullTestType);
	READ_BOOL_FIELD(argisrow);

	READ_DONE();
}

/*
 * _readBooleanTest
 */
static BooleanTest *
_readBooleanTest(void)
{
	READ_LOCALS(BooleanTest);

	READ_NODE_FIELD(arg);
	READ_ENUM_FIELD(booltesttype, BoolTestType);

	READ_DONE();
}

/*
 * _readCoerceToDomain
 */
static CoerceToDomain *
_readCoerceToDomain(void)
{
	READ_LOCALS(CoerceToDomain);

	READ_NODE_FIELD(arg);
	READ_OID_FIELD(resulttype);
	READ_INT_FIELD(resulttypmod);
	READ_OID_FIELD(resultcollid);
	READ_ENUM_FIELD(coercionformat, CoercionForm);
	READ_LOCATION_FIELD(location);

	READ_DONE();
}

/*
 * _readCoerceToDomainValue
 */
static CoerceToDomainValue *
_readCoerceToDomainValue(void)
{
	READ_LOCALS(CoerceToDomainValue);

	READ_OID_FIELD(typeId);
	READ_INT_FIELD(typeMod);
	READ_OID_FIELD(collation);
	READ_LOCATION_FIELD(location);

	READ_DONE();
}

/*
 * _readSetToDefault
 */
static SetToDefault *
_readSetToDefault(void)
{
	READ_LOCALS(SetToDefault);

	READ_OID_FIELD(typeId);
	READ_INT_FIELD(typeMod);
	READ_OID_FIELD(collation);
	READ_LOCATION_FIELD(location);

	READ_DONE();
}

/*
 * _readCurrentOfExpr
 */
static CurrentOfExpr *
_readCurrentOfExpr(void)
{
	READ_LOCALS(CurrentOfExpr);

	READ_UINT_FIELD(cvarno);
	READ_STRING_FIELD(cursor_name);
	READ_INT_FIELD(cursor_param);

	READ_DONE();
}

/*
 * _readTargetEntry
 */
static TargetEntry *
_readTargetEntry(void)
{
	READ_LOCALS(TargetEntry);

	READ_NODE_FIELD(expr);
	READ_INT_FIELD(resno);
	READ_STRING_FIELD(resname);
	READ_UINT_FIELD(ressortgroupref);
	READ_OID_FIELD(resorigtbl);
	READ_INT_FIELD(resorigcol);
	READ_BOOL_FIELD(resjunk);

	READ_DONE();
}

/*
 * _readRangeTblRef
 */
static RangeTblRef *
_readRangeTblRef(void)
{
	READ_LOCALS(RangeTblRef);

	READ_INT_FIELD(rtindex);

	READ_DONE();
}

/*
 * _readJoinExpr
 */
static JoinExpr *
_readJoinExpr(void)
{
	READ_LOCALS(JoinExpr);

	READ_ENUM_FIELD(jointype, JoinType);
	READ_BOOL_FIELD(isNatural);
	READ_NODE_FIELD(larg);
	READ_NODE_FIELD(rarg);
	READ_NODE_FIELD(usingClause);
	READ_NODE_FIELD(quals);
	READ_NODE_FIELD(alias);
	READ_INT_FIELD(rtindex);

	READ_DONE();
}

/*
 * _readFromExpr
 */
static FromExpr *
_readFromExpr(void)
{
	READ_LOCALS(FromExpr);

	READ_NODE_FIELD(fromlist);
	READ_NODE_FIELD(quals);

	READ_DONE();
}


/*
 *	Stuff from parsenodes.h.
 */

/*
 * _readRangeTblEntry
 */
static RangeTblEntry *
_readRangeTblEntry(void)
{
#ifdef PGXC
	int natts, i;
	char    *colname;
	Oid     typid, typmod;
#endif

	READ_LOCALS(RangeTblEntry);

	/* put alias + eref first to make dump more legible */
	READ_NODE_FIELD(alias);
	READ_NODE_FIELD(eref);
	READ_ENUM_FIELD(rtekind, RTEKind);
#ifdef PGXC
	READ_STRING_FIELD(relname);
#endif

	switch (local_node->rtekind)
	{
		case RTE_RELATION:
<<<<<<< HEAD
#ifdef PGXC
			/* read tuple descriptor */
			token = pg_strtok(&length); 	/* skip :tupdesc_natts */
			token = pg_strtok(&length);		/* get field value */

			natts = atoi(token);

			if (natts > 0 && natts <= MaxTupleAttributeNumber)
				local_node->reltupdesc = CreateTemplateTupleDesc(natts, false);
			else
				elog(ERROR, "invalid node field to read");

			token = pg_strtok(&length); 	/* skip '(' */

			if (length == 1 && pg_strncasecmp(token, "(", length) == 0)
			{
				for (i = 0 ; i < natts ; i++)
				{
					token = pg_strtok(&length); 	/* skip :colname */
					token = pg_strtok(&length); 	/* get colname */
					colname = nullable_string(token, length);

					if (colname == NULL)
						elog(ERROR, "invalid node field to read");

					token = pg_strtok(&length); 	/* skip :coltypid */
					token = pg_strtok(&length); 	/* get typid */
					typid = atooid(token);

					token = pg_strtok(&length); 	/* skip :coltypmod */
					token = pg_strtok(&length); 	/* get typmod */
					typmod = atoi(token);

					TupleDescInitEntry(local_node->reltupdesc,
							(i + 1), colname, typid, typmod, 0);
				}
			}
			else
				elog(ERROR, "invalid node field to read");

			token = pg_strtok(&length); 	/* skip '(' */

			if (!(length == 1 && pg_strncasecmp(token, ")", length) == 0))
				elog(ERROR, "invalid node field to read");
#endif

		case RTE_SPECIAL:
=======
>>>>>>> a4bebdd9
			READ_OID_FIELD(relid);
			READ_CHAR_FIELD(relkind);
			break;
		case RTE_SUBQUERY:
			READ_NODE_FIELD(subquery);
			break;
		case RTE_JOIN:
			READ_ENUM_FIELD(jointype, JoinType);
			READ_NODE_FIELD(joinaliasvars);
			break;
		case RTE_FUNCTION:
			READ_NODE_FIELD(funcexpr);
			READ_NODE_FIELD(funccoltypes);
			READ_NODE_FIELD(funccoltypmods);
			READ_NODE_FIELD(funccolcollations);
			break;
		case RTE_VALUES:
			READ_NODE_FIELD(values_lists);
			READ_NODE_FIELD(values_collations);
			break;
		case RTE_CTE:
			READ_STRING_FIELD(ctename);
			READ_UINT_FIELD(ctelevelsup);
			READ_BOOL_FIELD(self_reference);
			READ_NODE_FIELD(ctecoltypes);
			READ_NODE_FIELD(ctecoltypmods);
			READ_NODE_FIELD(ctecolcollations);
			break;
		default:
			elog(ERROR, "unrecognized RTE kind: %d",
				 (int) local_node->rtekind);
			break;
	}

	READ_BOOL_FIELD(inh);
	READ_BOOL_FIELD(inFromCl);
	READ_UINT_FIELD(requiredPerms);
	READ_OID_FIELD(checkAsUser);
	READ_BITMAPSET_FIELD(selectedCols);
	READ_BITMAPSET_FIELD(modifiedCols);

	READ_DONE();
}

#ifdef PGXC
/*
 * _readDistributeBy
 */
static DistributeBy *
_readDistributeBy(void)
{
	READ_LOCALS(DistributeBy);

	READ_ENUM_FIELD(disttype, DistributionType);
	READ_STRING_FIELD(colname);

	READ_DONE();
}
#endif


/*
 * parseNodeString
 *
 * Given a character string representing a node tree, parseNodeString creates
 * the internal node structure.
 *
 * The string to be read must already have been loaded into pg_strtok().
 */
Node *
parseNodeString(void)
{
	void	   *return_value;

	READ_TEMP_LOCALS();

	token = pg_strtok(&length);

#define MATCH(tokname, namelen) \
	(length == namelen && memcmp(token, tokname, namelen) == 0)

	if (MATCH("QUERY", 5))
		return_value = _readQuery();
	else if (MATCH("SORTGROUPCLAUSE", 15))
		return_value = _readSortGroupClause();
	else if (MATCH("WINDOWCLAUSE", 12))
		return_value = _readWindowClause();
	else if (MATCH("ROWMARKCLAUSE", 13))
		return_value = _readRowMarkClause();
	else if (MATCH("COMMONTABLEEXPR", 15))
		return_value = _readCommonTableExpr();
	else if (MATCH("SETOPERATIONSTMT", 16))
		return_value = _readSetOperationStmt();
	else if (MATCH("ALIAS", 5))
		return_value = _readAlias();
	else if (MATCH("RANGEVAR", 8))
		return_value = _readRangeVar();
	else if (MATCH("INTOCLAUSE", 10))
		return_value = _readIntoClause();
	else if (MATCH("VAR", 3))
		return_value = _readVar();
	else if (MATCH("CONST", 5))
		return_value = _readConst();
	else if (MATCH("PARAM", 5))
		return_value = _readParam();
	else if (MATCH("AGGREF", 6))
		return_value = _readAggref();
	else if (MATCH("WINDOWFUNC", 10))
		return_value = _readWindowFunc();
	else if (MATCH("ARRAYREF", 8))
		return_value = _readArrayRef();
	else if (MATCH("FUNCEXPR", 8))
		return_value = _readFuncExpr();
	else if (MATCH("NAMEDARGEXPR", 12))
		return_value = _readNamedArgExpr();
	else if (MATCH("OPEXPR", 6))
		return_value = _readOpExpr();
	else if (MATCH("DISTINCTEXPR", 12))
		return_value = _readDistinctExpr();
	else if (MATCH("NULLIFEXPR", 10))
		return_value = _readNullIfExpr();
	else if (MATCH("SCALARARRAYOPEXPR", 17))
		return_value = _readScalarArrayOpExpr();
	else if (MATCH("BOOLEXPR", 8))
		return_value = _readBoolExpr();
	else if (MATCH("SUBLINK", 7))
		return_value = _readSubLink();
	else if (MATCH("FIELDSELECT", 11))
		return_value = _readFieldSelect();
	else if (MATCH("FIELDSTORE", 10))
		return_value = _readFieldStore();
	else if (MATCH("RELABELTYPE", 11))
		return_value = _readRelabelType();
	else if (MATCH("COERCEVIAIO", 11))
		return_value = _readCoerceViaIO();
	else if (MATCH("ARRAYCOERCEEXPR", 15))
		return_value = _readArrayCoerceExpr();
	else if (MATCH("CONVERTROWTYPEEXPR", 18))
		return_value = _readConvertRowtypeExpr();
	else if (MATCH("COLLATE", 7))
		return_value = _readCollateExpr();
	else if (MATCH("CASE", 4))
		return_value = _readCaseExpr();
	else if (MATCH("WHEN", 4))
		return_value = _readCaseWhen();
	else if (MATCH("CASETESTEXPR", 12))
		return_value = _readCaseTestExpr();
	else if (MATCH("ARRAY", 5))
		return_value = _readArrayExpr();
	else if (MATCH("ROW", 3))
		return_value = _readRowExpr();
	else if (MATCH("ROWCOMPARE", 10))
		return_value = _readRowCompareExpr();
	else if (MATCH("COALESCE", 8))
		return_value = _readCoalesceExpr();
	else if (MATCH("MINMAX", 6))
		return_value = _readMinMaxExpr();
	else if (MATCH("XMLEXPR", 7))
		return_value = _readXmlExpr();
	else if (MATCH("NULLTEST", 8))
		return_value = _readNullTest();
	else if (MATCH("BOOLEANTEST", 11))
		return_value = _readBooleanTest();
	else if (MATCH("COERCETODOMAIN", 14))
		return_value = _readCoerceToDomain();
	else if (MATCH("COERCETODOMAINVALUE", 19))
		return_value = _readCoerceToDomainValue();
	else if (MATCH("SETTODEFAULT", 12))
		return_value = _readSetToDefault();
	else if (MATCH("CURRENTOFEXPR", 13))
		return_value = _readCurrentOfExpr();
	else if (MATCH("TARGETENTRY", 11))
		return_value = _readTargetEntry();
	else if (MATCH("RANGETBLREF", 11))
		return_value = _readRangeTblRef();
	else if (MATCH("JOINEXPR", 8))
		return_value = _readJoinExpr();
	else if (MATCH("FROMEXPR", 8))
		return_value = _readFromExpr();
	else if (MATCH("RTE", 3))
		return_value = _readRangeTblEntry();
	else if (MATCH("NOTIFY", 6))
		return_value = _readNotifyStmt();
	else if (MATCH("DECLARECURSOR", 13))
		return_value = _readDeclareCursorStmt();
	else
	{
		elog(ERROR, "badly formatted node string \"%.32s\"...", token);
		return_value = NULL;	/* keep compiler quiet */
	}

	return (Node *) return_value;
}


/*
 * readDatum
 *
 * Given a string representation of a constant, recreate the appropriate
 * Datum.  The string representation embeds length info, but not byValue,
 * so we must be told that.
 */
static Datum
readDatum(bool typbyval)
{
	Size		length,
				i;
	int			tokenLength;
	char	   *token;
	Datum		res;
	char	   *s;

	/*
	 * read the actual length of the value
	 */
	token = pg_strtok(&tokenLength);
	length = atoui(token);

	token = pg_strtok(&tokenLength);	/* read the '[' */
	if (token == NULL || token[0] != '[')
		elog(ERROR, "expected \"[\" to start datum, but got \"%s\"; length = %lu",
			 token ? (const char *) token : "[NULL]",
			 (unsigned long) length);

	if (typbyval)
	{
		if (length > (Size) sizeof(Datum))
			elog(ERROR, "byval datum but length = %lu",
				 (unsigned long) length);
		res = (Datum) 0;
		s = (char *) (&res);
		for (i = 0; i < (Size) sizeof(Datum); i++)
		{
			token = pg_strtok(&tokenLength);
			s[i] = (char) atoi(token);
		}
	}
	else if (length <= 0)
		res = (Datum) NULL;
	else
	{
		s = (char *) palloc(length);
		for (i = 0; i < length; i++)
		{
			token = pg_strtok(&tokenLength);
			s[i] = (char) atoi(token);
		}
		res = PointerGetDatum(s);
	}

	token = pg_strtok(&tokenLength);	/* read the ']' */
	if (token == NULL || token[0] != ']')
		elog(ERROR, "expected \"]\" to end datum, but got \"%s\"; length = %lu",
			 token ? (const char *) token : "[NULL]",
			 (unsigned long) length);

	return res;
}<|MERGE_RESOLUTION|>--- conflicted
+++ resolved
@@ -474,15 +474,12 @@
 
 	READ_OID_FIELD(aggfnoid);
 	READ_OID_FIELD(aggtype);
-<<<<<<< HEAD
 #ifdef PGXC
 	READ_OID_FIELD(aggtrantype);
 	READ_BOOL_FIELD(agghas_collectfn);
 #endif /* PGXC */
-=======
 	READ_OID_FIELD(aggcollid);
 	READ_OID_FIELD(inputcollid);
->>>>>>> a4bebdd9
 	READ_NODE_FIELD(args);
 	READ_NODE_FIELD(aggorder);
 	READ_NODE_FIELD(aggdistinct);
@@ -1204,7 +1201,6 @@
 	switch (local_node->rtekind)
 	{
 		case RTE_RELATION:
-<<<<<<< HEAD
 #ifdef PGXC
 			/* read tuple descriptor */
 			token = pg_strtok(&length); 	/* skip :tupdesc_natts */
@@ -1250,10 +1246,6 @@
 			if (!(length == 1 && pg_strncasecmp(token, ")", length) == 0))
 				elog(ERROR, "invalid node field to read");
 #endif
-
-		case RTE_SPECIAL:
-=======
->>>>>>> a4bebdd9
 			READ_OID_FIELD(relid);
 			READ_CHAR_FIELD(relkind);
 			break;
