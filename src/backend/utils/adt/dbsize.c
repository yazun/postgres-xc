--- conflicted
+++ resolved
@@ -159,21 +159,17 @@
 	Oid			dbOid = PG_GETARG_OID(0);
 	int64		size;
 
-	size = calculate_database_size(dbOid);
-
-<<<<<<< HEAD
 #ifdef PGXC
 	if (IS_PGXC_COORDINATOR && !IsConnFromCoord())
 		PG_RETURN_DATUM(pgxc_database_size(dbOid));
 #endif
 
-	PG_RETURN_INT64(calculate_database_size(dbOid));
-=======
+	size = calculate_database_size(dbOid);
+
 	if (size == 0)
 		PG_RETURN_NULL();
 
 	PG_RETURN_INT64(size);
->>>>>>> 80edfd76
 }
 
 Datum
@@ -183,21 +179,17 @@
 	Oid			dbOid = get_database_oid(NameStr(*dbName), false);
 	int64		size;
 
-<<<<<<< HEAD
 #ifdef PGXC
 	if (IS_PGXC_COORDINATOR && !IsConnFromCoord())
 		PG_RETURN_DATUM(pgxc_database_size(dbOid));
 #endif
 
-	PG_RETURN_INT64(calculate_database_size(dbOid));
-=======
 	size = calculate_database_size(dbOid);
 
 	if (size == 0)
 		PG_RETURN_NULL();
 
 	PG_RETURN_INT64(size);
->>>>>>> 80edfd76
 }
 
 
@@ -286,21 +278,17 @@
 	Oid			tblspcOid = PG_GETARG_OID(0);
 	int64		size;
 
-	size = calculate_tablespace_size(tblspcOid);
-
-	if (size < 0)
-		PG_RETURN_NULL();
-
-<<<<<<< HEAD
 #ifdef PGXC
 	if (IS_PGXC_COORDINATOR && !IsConnFromCoord())
 		PG_RETURN_DATUM(pgxc_tablespace_size(tblspcOid));
 #endif
 
-	PG_RETURN_INT64(calculate_tablespace_size(tblspcOid));
-=======
+	size = calculate_tablespace_size(tblspcOid);
+
+	if (size < 0)
+		PG_RETURN_NULL();
+
 	PG_RETURN_INT64(size);
->>>>>>> 80edfd76
 }
 
 Datum
@@ -310,21 +298,17 @@
 	Oid			tblspcOid = get_tablespace_oid(NameStr(*tblspcName), false);
 	int64		size;
 
-	size = calculate_tablespace_size(tblspcOid);
-
-<<<<<<< HEAD
 #ifdef PGXC
 	if (IS_PGXC_COORDINATOR && !IsConnFromCoord())
 		PG_RETURN_DATUM(pgxc_tablespace_size(tblspcOid));
 #endif
 
-	PG_RETURN_INT64(calculate_tablespace_size(tblspcOid));
-=======
+	size = calculate_tablespace_size(tblspcOid);
+
 	if (size < 0)
 		PG_RETURN_NULL();
 
 	PG_RETURN_INT64(size);
->>>>>>> 80edfd76
 }
 
 
@@ -377,7 +361,6 @@
 	Relation	rel;
 	int64		size;
 
-<<<<<<< HEAD
 #ifdef PGXC
 	if (COLLECT_FROM_DATANODES(relOid))
 	{
@@ -386,8 +369,6 @@
 	}
 #endif /* PGXC */
 
-	rel = relation_open(relOid, AccessShareLock);
-=======
 	rel = try_relation_open(relOid, AccessShareLock);
 
 	/*
@@ -399,7 +380,6 @@
 	 */
 	if (rel == NULL)
 		PG_RETURN_NULL();
->>>>>>> 80edfd76
 
 	size = calculate_relation_size(&(rel->rd_node), rel->rd_backend,
 							  forkname_to_number(text_to_cstring(forkName)));
@@ -517,25 +497,21 @@
 	Relation	rel;
 	int64		size;
 
-	rel = try_relation_open(relOid, AccessShareLock);
-
-	if (rel == NULL)
-		PG_RETURN_NULL();
-
-	size = calculate_table_size(rel);
-
-<<<<<<< HEAD
 #ifdef PGXC
 	if (COLLECT_FROM_DATANODES(relOid))
 		PG_RETURN_INT64(pgxc_exec_sizefunc(relOid, "pg_table_size", NULL));
 #endif /* PGXC */
 
-	PG_RETURN_INT64(calculate_table_size(relOid));
-=======
+	rel = try_relation_open(relOid, AccessShareLock);
+
+	if (rel == NULL)
+		PG_RETURN_NULL();
+
+	size = calculate_table_size(rel);
+
 	relation_close(rel, AccessShareLock);
 
 	PG_RETURN_INT64(size);
->>>>>>> 80edfd76
 }
 
 Datum
@@ -545,25 +521,21 @@
 	Relation	rel;
 	int64		size;
 
-	rel = try_relation_open(relOid, AccessShareLock);
-
-	if (rel == NULL)
-		PG_RETURN_NULL();
-
-	size = calculate_indexes_size(rel);
-
-	relation_close(rel, AccessShareLock);
-
-<<<<<<< HEAD
 #ifdef PGXC
 	if (COLLECT_FROM_DATANODES(relOid))
 		PG_RETURN_INT64(pgxc_exec_sizefunc(relOid, "pg_indexes_size", NULL));
 #endif /* PGXC */
 
-	PG_RETURN_INT64(calculate_indexes_size(relOid));
-=======
+	rel = try_relation_open(relOid, AccessShareLock);
+
+	if (rel == NULL)
+		PG_RETURN_NULL();
+
+	size = calculate_indexes_size(rel);
+
+	relation_close(rel, AccessShareLock);
+
 	PG_RETURN_INT64(size);
->>>>>>> 80edfd76
 }
 
 /*
@@ -596,25 +568,21 @@
 	Relation	rel;
 	int64		size;
 
-	rel = try_relation_open(relOid, AccessShareLock);
-
-	if (rel == NULL)
-		PG_RETURN_NULL();
-
-	size = calculate_total_relation_size(rel);
-
-	relation_close(rel, AccessShareLock);
-
-<<<<<<< HEAD
 #ifdef PGXC
 	if (COLLECT_FROM_DATANODES(relid))
 		PG_RETURN_INT64(pgxc_exec_sizefunc(relid, "pg_total_relation_size", NULL));
 #endif /* PGXC */
 
-	PG_RETURN_INT64(calculate_total_relation_size(relid));
-=======
+	rel = try_relation_open(relOid, AccessShareLock);
+
+	if (rel == NULL)
+		PG_RETURN_NULL();
+
+	size = calculate_total_relation_size(rel);
+
+	relation_close(rel, AccessShareLock);
+
 	PG_RETURN_INT64(size);
->>>>>>> 80edfd76
 }
 
 /*
