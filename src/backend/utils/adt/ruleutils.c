/*-------------------------------------------------------------------------
 *
 * ruleutils.c
 *	  Functions to convert stored expressions/querytrees back to
 *	  source text
 *
 * Portions Copyright (c) 1996-2012, PostgreSQL Global Development Group
 * Portions Copyright (c) 1994, Regents of the University of California
 *
 *
 * IDENTIFICATION
 *	  src/backend/utils/adt/ruleutils.c
 *
 *-------------------------------------------------------------------------
 */
#include "postgres.h"

#include <unistd.h>
#include <fcntl.h>

<<<<<<< HEAD
#include "access/genam.h"
#ifdef PGXC
#include "access/reloptions.h"
#endif /* PGXC */
=======
>>>>>>> 80edfd76
#include "access/sysattr.h"
#include "catalog/dependency.h"
#include "catalog/indexing.h"
#include "catalog/pg_authid.h"
#ifdef PGXC
#include "catalog/pg_aggregate.h"
#endif /* PGXC */
#include "catalog/pg_collation.h"
#include "catalog/pg_constraint.h"
#include "catalog/pg_depend.h"
#include "catalog/pg_language.h"
#include "catalog/pg_opclass.h"
#include "catalog/pg_operator.h"
#include "catalog/pg_proc.h"
#include "catalog/pg_trigger.h"
#include "catalog/pg_type.h"
#include "commands/defrem.h"
#include "commands/tablespace.h"
#include "executor/spi.h"
#include "funcapi.h"
#ifdef PGXC
#include "nodes/execnodes.h"
#endif
#include "nodes/makefuncs.h"
#include "nodes/nodeFuncs.h"
#include "optimizer/clauses.h"
#include "optimizer/tlist.h"
#include "parser/keywords.h"
#include "parser/parse_func.h"
#include "parser/parse_oper.h"
#include "parser/parse_type.h"
#include "parser/parser.h"
#include "parser/parsetree.h"
#ifdef PGXC
#include "pgxc/pgxc.h"
#include "pgxc/planner.h"
#endif
#include "rewrite/rewriteHandler.h"
#include "rewrite/rewriteManip.h"
#include "rewrite/rewriteSupport.h"
#include "utils/array.h"
#include "utils/builtins.h"
#include "utils/fmgroids.h"
#include "utils/lsyscache.h"
#include "utils/rel.h"
#include "utils/syscache.h"
#include "utils/tqual.h"
#include "utils/typcache.h"
#include "utils/xml.h"

/* ----------
 * Pretty formatting constants
 * ----------
 */

/* Indent counts */
#define PRETTYINDENT_STD		8
#define PRETTYINDENT_JOIN	   13
#define PRETTYINDENT_JOIN_ON	(PRETTYINDENT_JOIN-PRETTYINDENT_STD)
#define PRETTYINDENT_VAR		4

/* Pretty flags */
#define PRETTYFLAG_PAREN		1
#define PRETTYFLAG_INDENT		2

#define PRETTY_WRAP_DEFAULT		79

/* macro to test if pretty action needed */
#define PRETTY_PAREN(context)	((context)->prettyFlags & PRETTYFLAG_PAREN)
#define PRETTY_INDENT(context)	((context)->prettyFlags & PRETTYFLAG_INDENT)


/* ----------
 * Local data types
 * ----------
 */

/* Context info needed for invoking a recursive querytree display routine */
typedef struct
{
	StringInfo	buf;			/* output buffer to append to */
	List	   *namespaces;		/* List of deparse_namespace nodes */
	List	   *windowClause;	/* Current query level's WINDOW clause */
	List	   *windowTList;	/* targetlist for resolving WINDOW clause */
	int			prettyFlags;	/* enabling of pretty-print functions */
	int			indentLevel;	/* current indent level for prettyprint */
	bool		varprefix;		/* TRUE to print prefixes on Vars */
#ifdef PGXC
	bool		finalise_aggs;	/* should Datanode finalise the aggregates? */
#endif /* PGXC */
} deparse_context;

/*
 * Each level of query context around a subtree needs a level of Var namespace.
 * A Var having varlevelsup=N refers to the N'th item (counting from 0) in
 * the current context's namespaces list.
 *
 * The rangetable is the list of actual RTEs from the query tree, and the
 * cte list is the list of actual CTEs.
 *
 * When deparsing plan trees, there is always just a single item in the
 * deparse_namespace list (since a plan tree never contains Vars with
 * varlevelsup > 0).  We store the PlanState node that is the immediate
 * parent of the expression to be deparsed, as well as a list of that
 * PlanState's ancestors.  In addition, we store its outer and inner subplan
 * state nodes, as well as their plan nodes' targetlists, and the indextlist
 * if the current PlanState is an IndexOnlyScanState.  (These fields could
 * be derived on-the-fly from the current PlanState, but it seems notationally
 * clearer to set them up as separate fields.)
 */
typedef struct
{
	List	   *rtable;			/* List of RangeTblEntry nodes */
	List	   *ctes;			/* List of CommonTableExpr nodes */
	/* Remaining fields are used only when deparsing a Plan tree: */
	PlanState  *planstate;		/* immediate parent of current expression */
	List	   *ancestors;		/* ancestors of planstate */
<<<<<<< HEAD
	PlanState  *outer_planstate;	/* OUTER subplan state, or NULL if none */
	PlanState  *inner_planstate;	/* INNER subplan state, or NULL if none */
	Plan	   *outer_plan;		/* OUTER subplan, or NULL if none */
	Plan	   *inner_plan;		/* INNER subplan, or NULL if none */
#ifdef PGXC
	bool		remotequery;	/* deparse context for remote query */
#endif
=======
	PlanState  *outer_planstate;	/* outer subplan state, or NULL if none */
	PlanState  *inner_planstate;	/* inner subplan state, or NULL if none */
	List	   *outer_tlist;	/* referent for OUTER_VAR Vars */
	List	   *inner_tlist;	/* referent for INNER_VAR Vars */
	List	   *index_tlist;	/* referent for INDEX_VAR Vars */
>>>>>>> 80edfd76
} deparse_namespace;


/* ----------
 * Global data
 * ----------
 */
static SPIPlanPtr plan_getrulebyoid = NULL;
static const char *query_getrulebyoid = "SELECT * FROM pg_catalog.pg_rewrite WHERE oid = $1";
static SPIPlanPtr plan_getviewrule = NULL;
static const char *query_getviewrule = "SELECT * FROM pg_catalog.pg_rewrite WHERE ev_class = $1 AND rulename = $2";
static int	pretty_wrap = PRETTY_WRAP_DEFAULT;

/* GUC parameters */
bool		quote_all_identifiers = false;


/* ----------
 * Local functions
 *
 * Most of these functions used to use fixed-size buffers to build their
 * results.  Now, they take an (already initialized) StringInfo object
 * as a parameter, and append their text output to its contents.
 * ----------
 */
static char *deparse_expression_pretty(Node *expr, List *dpcontext,
						  bool forceprefix, bool showimplicit,
						  int prettyFlags, int startIndent);
static char *pg_get_viewdef_worker(Oid viewoid, int prettyFlags);
static char *pg_get_triggerdef_worker(Oid trigid, bool pretty);
static void decompile_column_index_array(Datum column_index_array, Oid relId,
							 StringInfo buf);
static char *pg_get_ruledef_worker(Oid ruleoid, int prettyFlags);
static char *pg_get_indexdef_worker(Oid indexrelid, int colno,
					   const Oid *excludeOps,
					   bool attrsOnly, bool showTblSpc,
					   int prettyFlags);
static char *pg_get_constraintdef_worker(Oid constraintId, bool fullCommand,
							int prettyFlags);
static text *pg_get_expr_worker(text *expr, Oid relid, const char *relname,
				   int prettyFlags);
static int print_function_arguments(StringInfo buf, HeapTuple proctup,
						 bool print_table_args, bool print_defaults);
static void print_function_rettype(StringInfo buf, HeapTuple proctup);
static void set_deparse_planstate(deparse_namespace *dpns, PlanState *ps);
#ifdef PGXC
static void set_deparse_plan(deparse_namespace *dpns, Plan *plan);
#endif
static void push_child_plan(deparse_namespace *dpns, PlanState *ps,
				deparse_namespace *save_dpns);
static void pop_child_plan(deparse_namespace *dpns,
			   deparse_namespace *save_dpns);
static void push_ancestor_plan(deparse_namespace *dpns, ListCell *ancestor_cell,
				   deparse_namespace *save_dpns);
static void pop_ancestor_plan(deparse_namespace *dpns,
				  deparse_namespace *save_dpns);
static void make_ruledef(StringInfo buf, HeapTuple ruletup, TupleDesc rulettc,
			 int prettyFlags);
static void make_viewdef(StringInfo buf, HeapTuple ruletup, TupleDesc rulettc,
			 int prettyFlags);
static void get_query_def(Query *query, StringInfo buf, List *parentnamespace,
			  TupleDesc resultDesc, int prettyFlags, int startIndent);
static void get_values_def(List *values_lists, deparse_context *context);
static void get_with_clause(Query *query, deparse_context *context);
static void get_select_query_def(Query *query, deparse_context *context,
					 TupleDesc resultDesc);
static void get_insert_query_def(Query *query, deparse_context *context);
static void get_update_query_def(Query *query, deparse_context *context);
static void get_delete_query_def(Query *query, deparse_context *context);
static void get_utility_query_def(Query *query, deparse_context *context);
static void get_basic_select_query(Query *query, deparse_context *context,
					   TupleDesc resultDesc);
static void get_target_list(List *targetList, deparse_context *context,
				TupleDesc resultDesc);
static void get_setop_query(Node *setOp, Query *query,
				deparse_context *context,
				TupleDesc resultDesc);
static Node *get_rule_sortgroupclause(SortGroupClause *srt, List *tlist,
						 bool force_colno,
						 deparse_context *context);
static void get_rule_orderby(List *orderList, List *targetList,
				 bool force_colno, deparse_context *context);
static void get_rule_windowclause(Query *query, deparse_context *context);
static void get_rule_windowspec(WindowClause *wc, List *targetList,
					deparse_context *context);
static char *get_variable(Var *var, int levelsup, bool istoplevel,
			 deparse_context *context);
static RangeTblEntry *find_rte_by_refname(const char *refname,
					deparse_context *context);
static Node *find_param_referent(Param *param, deparse_context *context,
					deparse_namespace **dpns_p, ListCell **ancestor_cell_p);
static void get_parameter(Param *param, deparse_context *context);
static const char *get_simple_binary_op_name(OpExpr *expr);
static bool isSimpleNode(Node *node, Node *parentNode, int prettyFlags);
static void appendContextKeyword(deparse_context *context, const char *str,
					 int indentBefore, int indentAfter, int indentPlus);
static void get_rule_expr(Node *node, deparse_context *context,
			  bool showimplicit);
static void get_oper_expr(OpExpr *expr, deparse_context *context);
static void get_func_expr(FuncExpr *expr, deparse_context *context,
			  bool showimplicit);
static void get_agg_expr(Aggref *aggref, deparse_context *context);
static void get_windowfunc_expr(WindowFunc *wfunc, deparse_context *context);
static void get_coercion_expr(Node *arg, deparse_context *context,
				  Oid resulttype, int32 resulttypmod,
				  Node *parentNode);
static void get_const_expr(Const *constval, deparse_context *context,
			   int showtype);
static void get_const_collation(Const *constval, deparse_context *context);
static void simple_quote_literal(StringInfo buf, const char *val);
static void get_sublink_expr(SubLink *sublink, deparse_context *context);
static void get_from_clause(Query *query, const char *prefix,
				deparse_context *context);
static void get_from_clause_item(Node *jtnode, Query *query,
					 deparse_context *context);
static void get_from_clause_alias(Alias *alias, RangeTblEntry *rte,
					  deparse_context *context);
static void get_from_clause_coldeflist(List *names,
						   List *types, List *typmods, List *collations,
						   deparse_context *context);
static void get_opclass_name(Oid opclass, Oid actual_datatype,
				 StringInfo buf);
static Node *processIndirection(Node *node, deparse_context *context,
				   bool printit);
static void printSubscripts(ArrayRef *aref, deparse_context *context);
static char *get_relation_name(Oid relid);
static char *generate_relation_name(Oid relid, List *namespaces);
static char *generate_function_name(Oid funcid, int nargs, List *argnames,
					   Oid *argtypes, bool *is_variadic);
static char *generate_operator_name(Oid operid, Oid arg1, Oid arg2);
static text *string_to_text(char *str);
static char *flatten_reloptions(Oid relid);

#define only_marker(rte)  ((rte)->inh ? "" : "ONLY ")


/* ----------
 * get_ruledef			- Do it all and return a text
 *				  that could be used as a statement
 *				  to recreate the rule
 * ----------
 */
Datum
pg_get_ruledef(PG_FUNCTION_ARGS)
{
	Oid			ruleoid = PG_GETARG_OID(0);

	PG_RETURN_TEXT_P(string_to_text(pg_get_ruledef_worker(ruleoid, 0)));
}


Datum
pg_get_ruledef_ext(PG_FUNCTION_ARGS)
{
	Oid			ruleoid = PG_GETARG_OID(0);
	bool		pretty = PG_GETARG_BOOL(1);
	int			prettyFlags;

	prettyFlags = pretty ? PRETTYFLAG_PAREN | PRETTYFLAG_INDENT : 0;
	PG_RETURN_TEXT_P(string_to_text(pg_get_ruledef_worker(ruleoid, prettyFlags)));
}


static char *
pg_get_ruledef_worker(Oid ruleoid, int prettyFlags)
{
	Datum		args[1];
	char		nulls[1];
	int			spirc;
	HeapTuple	ruletup;
	TupleDesc	rulettc;
	StringInfoData buf;

	/*
	 * Do this first so that string is alloc'd in outer context not SPI's.
	 */
	initStringInfo(&buf);

	/*
	 * Connect to SPI manager
	 */
	if (SPI_connect() != SPI_OK_CONNECT)
		elog(ERROR, "SPI_connect failed");

	/*
	 * On the first call prepare the plan to lookup pg_rewrite. We read
	 * pg_rewrite over the SPI manager instead of using the syscache to be
	 * checked for read access on pg_rewrite.
	 */
	if (plan_getrulebyoid == NULL)
	{
		Oid			argtypes[1];
		SPIPlanPtr	plan;

		argtypes[0] = OIDOID;
		plan = SPI_prepare(query_getrulebyoid, 1, argtypes);
		if (plan == NULL)
			elog(ERROR, "SPI_prepare failed for \"%s\"", query_getrulebyoid);
		SPI_keepplan(plan);
		plan_getrulebyoid = plan;
	}

	/*
	 * Get the pg_rewrite tuple for this rule
	 */
	args[0] = ObjectIdGetDatum(ruleoid);
	nulls[0] = ' ';
	spirc = SPI_execute_plan(plan_getrulebyoid, args, nulls, true, 1);
	if (spirc != SPI_OK_SELECT)
		elog(ERROR, "failed to get pg_rewrite tuple for rule %u", ruleoid);
	if (SPI_processed != 1)
		appendStringInfo(&buf, "-");
	else
	{
		/*
		 * Get the rule's definition and put it into executor's memory
		 */
		ruletup = SPI_tuptable->vals[0];
		rulettc = SPI_tuptable->tupdesc;
		make_ruledef(&buf, ruletup, rulettc, prettyFlags);
	}

	/*
	 * Disconnect from SPI manager
	 */
	if (SPI_finish() != SPI_OK_FINISH)
		elog(ERROR, "SPI_finish failed");

	return buf.data;
}


/* ----------
 * get_viewdef			- Mainly the same thing, but we
 *				  only return the SELECT part of a view
 * ----------
 */
Datum
pg_get_viewdef(PG_FUNCTION_ARGS)
{
	/* By OID */
	Oid			viewoid = PG_GETARG_OID(0);

	PG_RETURN_TEXT_P(string_to_text(pg_get_viewdef_worker(viewoid, 0)));
}


Datum
pg_get_viewdef_ext(PG_FUNCTION_ARGS)
{
	/* By OID */
	Oid			viewoid = PG_GETARG_OID(0);
	bool		pretty = PG_GETARG_BOOL(1);
	int			prettyFlags;

	prettyFlags = pretty ? PRETTYFLAG_PAREN | PRETTYFLAG_INDENT : 0;
	PG_RETURN_TEXT_P(string_to_text(pg_get_viewdef_worker(viewoid, prettyFlags)));
}

Datum
pg_get_viewdef_wrap(PG_FUNCTION_ARGS)
{
	/* By OID */
	Oid			viewoid = PG_GETARG_OID(0);
	int			wrap = PG_GETARG_INT32(1);
	int			prettyFlags;
	char	   *result;

	/* calling this implies we want pretty printing */
	prettyFlags = PRETTYFLAG_PAREN | PRETTYFLAG_INDENT;
	pretty_wrap = wrap;
	result = pg_get_viewdef_worker(viewoid, prettyFlags);
	pretty_wrap = PRETTY_WRAP_DEFAULT;
	PG_RETURN_TEXT_P(string_to_text(result));
}

Datum
pg_get_viewdef_name(PG_FUNCTION_ARGS)
{
	/* By qualified name */
	text	   *viewname = PG_GETARG_TEXT_P(0);
	RangeVar   *viewrel;
	Oid			viewoid;

	/* Look up view name.  Can't lock it - we might not have privileges. */
	viewrel = makeRangeVarFromNameList(textToQualifiedNameList(viewname));
	viewoid = RangeVarGetRelid(viewrel, NoLock, false);

	PG_RETURN_TEXT_P(string_to_text(pg_get_viewdef_worker(viewoid, 0)));
}


Datum
pg_get_viewdef_name_ext(PG_FUNCTION_ARGS)
{
	/* By qualified name */
	text	   *viewname = PG_GETARG_TEXT_P(0);
	bool		pretty = PG_GETARG_BOOL(1);
	int			prettyFlags;
	RangeVar   *viewrel;
	Oid			viewoid;

	prettyFlags = pretty ? PRETTYFLAG_PAREN | PRETTYFLAG_INDENT : 0;

	/* Look up view name.  Can't lock it - we might not have privileges. */
	viewrel = makeRangeVarFromNameList(textToQualifiedNameList(viewname));
	viewoid = RangeVarGetRelid(viewrel, NoLock, false);

	PG_RETURN_TEXT_P(string_to_text(pg_get_viewdef_worker(viewoid, prettyFlags)));
}

/*
 * Common code for by-OID and by-name variants of pg_get_viewdef
 */
static char *
pg_get_viewdef_worker(Oid viewoid, int prettyFlags)
{
	Datum		args[2];
	char		nulls[2];
	int			spirc;
	HeapTuple	ruletup;
	TupleDesc	rulettc;
	StringInfoData buf;

	/*
	 * Do this first so that string is alloc'd in outer context not SPI's.
	 */
	initStringInfo(&buf);

	/*
	 * Connect to SPI manager
	 */
	if (SPI_connect() != SPI_OK_CONNECT)
		elog(ERROR, "SPI_connect failed");

	/*
	 * On the first call prepare the plan to lookup pg_rewrite. We read
	 * pg_rewrite over the SPI manager instead of using the syscache to be
	 * checked for read access on pg_rewrite.
	 */
	if (plan_getviewrule == NULL)
	{
		Oid			argtypes[2];
		SPIPlanPtr	plan;

		argtypes[0] = OIDOID;
		argtypes[1] = NAMEOID;
		plan = SPI_prepare(query_getviewrule, 2, argtypes);
		if (plan == NULL)
			elog(ERROR, "SPI_prepare failed for \"%s\"", query_getviewrule);
		SPI_keepplan(plan);
		plan_getviewrule = plan;
	}

	/*
	 * Get the pg_rewrite tuple for the view's SELECT rule
	 */
	args[0] = ObjectIdGetDatum(viewoid);
	args[1] = PointerGetDatum(ViewSelectRuleName);
	nulls[0] = ' ';
	nulls[1] = ' ';
	spirc = SPI_execute_plan(plan_getviewrule, args, nulls, true, 2);
	if (spirc != SPI_OK_SELECT)
		elog(ERROR, "failed to get pg_rewrite tuple for view %u", viewoid);
	if (SPI_processed != 1)
		appendStringInfo(&buf, "Not a view");
	else
	{
		/*
		 * Get the rule's definition and put it into executor's memory
		 */
		ruletup = SPI_tuptable->vals[0];
		rulettc = SPI_tuptable->tupdesc;
		make_viewdef(&buf, ruletup, rulettc, prettyFlags);
	}

	/*
	 * Disconnect from SPI manager
	 */
	if (SPI_finish() != SPI_OK_FINISH)
		elog(ERROR, "SPI_finish failed");

	return buf.data;
}

/* ----------
 * get_triggerdef			- Get the definition of a trigger
 * ----------
 */
Datum
pg_get_triggerdef(PG_FUNCTION_ARGS)
{
	Oid			trigid = PG_GETARG_OID(0);

	PG_RETURN_TEXT_P(string_to_text(pg_get_triggerdef_worker(trigid, false)));
}

Datum
pg_get_triggerdef_ext(PG_FUNCTION_ARGS)
{
	Oid			trigid = PG_GETARG_OID(0);
	bool		pretty = PG_GETARG_BOOL(1);

	PG_RETURN_TEXT_P(string_to_text(pg_get_triggerdef_worker(trigid, pretty)));
}

static char *
pg_get_triggerdef_worker(Oid trigid, bool pretty)
{
	HeapTuple	ht_trig;
	Form_pg_trigger trigrec;
	StringInfoData buf;
	Relation	tgrel;
	ScanKeyData skey[1];
	SysScanDesc tgscan;
	int			findx = 0;
	char	   *tgname;
	Datum		value;
	bool		isnull;

	/*
	 * Fetch the pg_trigger tuple by the Oid of the trigger
	 */
	tgrel = heap_open(TriggerRelationId, AccessShareLock);

	ScanKeyInit(&skey[0],
				ObjectIdAttributeNumber,
				BTEqualStrategyNumber, F_OIDEQ,
				ObjectIdGetDatum(trigid));

	tgscan = systable_beginscan(tgrel, TriggerOidIndexId, true,
								SnapshotNow, 1, skey);

	ht_trig = systable_getnext(tgscan);

	if (!HeapTupleIsValid(ht_trig))
		elog(ERROR, "could not find tuple for trigger %u", trigid);

	trigrec = (Form_pg_trigger) GETSTRUCT(ht_trig);

	/*
	 * Start the trigger definition. Note that the trigger's name should never
	 * be schema-qualified, but the trigger rel's name may be.
	 */
	initStringInfo(&buf);

	tgname = NameStr(trigrec->tgname);
	appendStringInfo(&buf, "CREATE %sTRIGGER %s ",
					 OidIsValid(trigrec->tgconstraint) ? "CONSTRAINT " : "",
					 quote_identifier(tgname));

	if (TRIGGER_FOR_BEFORE(trigrec->tgtype))
		appendStringInfo(&buf, "BEFORE");
	else if (TRIGGER_FOR_AFTER(trigrec->tgtype))
		appendStringInfo(&buf, "AFTER");
	else if (TRIGGER_FOR_INSTEAD(trigrec->tgtype))
		appendStringInfo(&buf, "INSTEAD OF");
	else
		elog(ERROR, "unexpected tgtype value: %d", trigrec->tgtype);

	if (TRIGGER_FOR_INSERT(trigrec->tgtype))
	{
		appendStringInfo(&buf, " INSERT");
		findx++;
	}
	if (TRIGGER_FOR_DELETE(trigrec->tgtype))
	{
		if (findx > 0)
			appendStringInfo(&buf, " OR DELETE");
		else
			appendStringInfo(&buf, " DELETE");
		findx++;
	}
	if (TRIGGER_FOR_UPDATE(trigrec->tgtype))
	{
		if (findx > 0)
			appendStringInfo(&buf, " OR UPDATE");
		else
			appendStringInfo(&buf, " UPDATE");
		findx++;
		/* tgattr is first var-width field, so OK to access directly */
		if (trigrec->tgattr.dim1 > 0)
		{
			int			i;

			appendStringInfoString(&buf, " OF ");
			for (i = 0; i < trigrec->tgattr.dim1; i++)
			{
				char	   *attname;

				if (i > 0)
					appendStringInfoString(&buf, ", ");
				attname = get_relid_attribute_name(trigrec->tgrelid,
												   trigrec->tgattr.values[i]);
				appendStringInfoString(&buf, quote_identifier(attname));
			}
		}
	}
	if (TRIGGER_FOR_TRUNCATE(trigrec->tgtype))
	{
		if (findx > 0)
			appendStringInfo(&buf, " OR TRUNCATE");
		else
			appendStringInfo(&buf, " TRUNCATE");
		findx++;
	}
	appendStringInfo(&buf, " ON %s ",
					 generate_relation_name(trigrec->tgrelid, NIL));

	if (OidIsValid(trigrec->tgconstraint))
	{
		if (OidIsValid(trigrec->tgconstrrelid))
			appendStringInfo(&buf, "FROM %s ",
						generate_relation_name(trigrec->tgconstrrelid, NIL));
		if (!trigrec->tgdeferrable)
			appendStringInfo(&buf, "NOT ");
		appendStringInfo(&buf, "DEFERRABLE INITIALLY ");
		if (trigrec->tginitdeferred)
			appendStringInfo(&buf, "DEFERRED ");
		else
			appendStringInfo(&buf, "IMMEDIATE ");
	}

	if (TRIGGER_FOR_ROW(trigrec->tgtype))
		appendStringInfo(&buf, "FOR EACH ROW ");
	else
		appendStringInfo(&buf, "FOR EACH STATEMENT ");

	/* If the trigger has a WHEN qualification, add that */
	value = fastgetattr(ht_trig, Anum_pg_trigger_tgqual,
						tgrel->rd_att, &isnull);
	if (!isnull)
	{
		Node	   *qual;
		char		relkind;
		deparse_context context;
		deparse_namespace dpns;
		RangeTblEntry *oldrte;
		RangeTblEntry *newrte;

		appendStringInfoString(&buf, "WHEN (");

		qual = stringToNode(TextDatumGetCString(value));

		relkind = get_rel_relkind(trigrec->tgrelid);

		/* Build minimal OLD and NEW RTEs for the rel */
		oldrte = makeNode(RangeTblEntry);
		oldrte->rtekind = RTE_RELATION;
		oldrte->relid = trigrec->tgrelid;
		oldrte->relkind = relkind;
		oldrte->eref = makeAlias("old", NIL);
		oldrte->inh = false;
		oldrte->inFromCl = true;

		newrte = makeNode(RangeTblEntry);
		newrte->rtekind = RTE_RELATION;
		newrte->relid = trigrec->tgrelid;
		newrte->relkind = relkind;
		newrte->eref = makeAlias("new", NIL);
		newrte->inh = false;
		newrte->inFromCl = true;

		/* Build two-element rtable */
		memset(&dpns, 0, sizeof(dpns));
		dpns.rtable = list_make2(oldrte, newrte);
		dpns.ctes = NIL;

		/* Set up context with one-deep namespace stack */
		context.buf = &buf;
		context.namespaces = list_make1(&dpns);
		context.windowClause = NIL;
		context.windowTList = NIL;
		context.varprefix = true;
		context.prettyFlags = pretty ? PRETTYFLAG_PAREN : 0;
#ifdef PGXC
		context.finalise_aggs = false;
#endif /* PGXC */
		context.indentLevel = PRETTYINDENT_STD;

		get_rule_expr(qual, &context, false);

		appendStringInfo(&buf, ") ");
	}

	appendStringInfo(&buf, "EXECUTE PROCEDURE %s(",
					 generate_function_name(trigrec->tgfoid, 0,
											NIL, NULL, NULL));

	if (trigrec->tgnargs > 0)
	{
		char	   *p;
		int			i;

		value = fastgetattr(ht_trig, Anum_pg_trigger_tgargs,
							tgrel->rd_att, &isnull);
		if (isnull)
			elog(ERROR, "tgargs is null for trigger %u", trigid);
		p = (char *) VARDATA(DatumGetByteaP(value));
		for (i = 0; i < trigrec->tgnargs; i++)
		{
			if (i > 0)
				appendStringInfo(&buf, ", ");
			simple_quote_literal(&buf, p);
			/* advance p to next string embedded in tgargs */
			while (*p)
				p++;
			p++;
		}
	}

	/* We deliberately do not put semi-colon at end */
	appendStringInfo(&buf, ")");

	/* Clean up */
	systable_endscan(tgscan);

	heap_close(tgrel, AccessShareLock);

	return buf.data;
}

/* ----------
 * get_indexdef			- Get the definition of an index
 *
 * In the extended version, there is a colno argument as well as pretty bool.
 *	if colno == 0, we want a complete index definition.
 *	if colno > 0, we only want the Nth index key's variable or expression.
 *
 * Note that the SQL-function versions of this omit any info about the
 * index tablespace; this is intentional because pg_dump wants it that way.
 * However pg_get_indexdef_string() includes index tablespace if not default.
 * ----------
 */
Datum
pg_get_indexdef(PG_FUNCTION_ARGS)
{
	Oid			indexrelid = PG_GETARG_OID(0);

	PG_RETURN_TEXT_P(string_to_text(pg_get_indexdef_worker(indexrelid, 0,
														   NULL,
														   false, false, 0)));
}

Datum
pg_get_indexdef_ext(PG_FUNCTION_ARGS)
{
	Oid			indexrelid = PG_GETARG_OID(0);
	int32		colno = PG_GETARG_INT32(1);
	bool		pretty = PG_GETARG_BOOL(2);
	int			prettyFlags;

	prettyFlags = pretty ? PRETTYFLAG_PAREN | PRETTYFLAG_INDENT : 0;
	PG_RETURN_TEXT_P(string_to_text(pg_get_indexdef_worker(indexrelid, colno,
														   NULL,
														   colno != 0,
														   false,
														   prettyFlags)));
}

/* Internal version that returns a palloc'd C string */
char *
pg_get_indexdef_string(Oid indexrelid)
{
	return pg_get_indexdef_worker(indexrelid, 0, NULL, false, true, 0);
}

/* Internal version that just reports the column definitions */
char *
pg_get_indexdef_columns(Oid indexrelid, bool pretty)
{
	int			prettyFlags;

	prettyFlags = pretty ? PRETTYFLAG_PAREN | PRETTYFLAG_INDENT : 0;
	return pg_get_indexdef_worker(indexrelid, 0, NULL, true, false, prettyFlags);
}

/*
 * Internal workhorse to decompile an index definition.
 *
 * This is now used for exclusion constraints as well: if excludeOps is not
 * NULL then it points to an array of exclusion operator OIDs.
 */
static char *
pg_get_indexdef_worker(Oid indexrelid, int colno,
					   const Oid *excludeOps,
					   bool attrsOnly, bool showTblSpc,
					   int prettyFlags)
{
	/* might want a separate isConstraint parameter later */
	bool		isConstraint = (excludeOps != NULL);
	HeapTuple	ht_idx;
	HeapTuple	ht_idxrel;
	HeapTuple	ht_am;
	Form_pg_index idxrec;
	Form_pg_class idxrelrec;
	Form_pg_am	amrec;
	List	   *indexprs;
	ListCell   *indexpr_item;
	List	   *context;
	Oid			indrelid;
	int			keyno;
	Datum		indcollDatum;
	Datum		indclassDatum;
	Datum		indoptionDatum;
	bool		isnull;
	oidvector  *indcollation;
	oidvector  *indclass;
	int2vector *indoption;
	StringInfoData buf;
	char	   *str;
	char	   *sep;

	/*
	 * Fetch the pg_index tuple by the Oid of the index
	 */
	ht_idx = SearchSysCache1(INDEXRELID, ObjectIdGetDatum(indexrelid));
	if (!HeapTupleIsValid(ht_idx))
		elog(ERROR, "cache lookup failed for index %u", indexrelid);
	idxrec = (Form_pg_index) GETSTRUCT(ht_idx);

	indrelid = idxrec->indrelid;
	Assert(indexrelid == idxrec->indexrelid);

	/* Must get indcollation, indclass, and indoption the hard way */
	indcollDatum = SysCacheGetAttr(INDEXRELID, ht_idx,
								   Anum_pg_index_indcollation, &isnull);
	Assert(!isnull);
	indcollation = (oidvector *) DatumGetPointer(indcollDatum);

	indclassDatum = SysCacheGetAttr(INDEXRELID, ht_idx,
									Anum_pg_index_indclass, &isnull);
	Assert(!isnull);
	indclass = (oidvector *) DatumGetPointer(indclassDatum);

	indoptionDatum = SysCacheGetAttr(INDEXRELID, ht_idx,
									 Anum_pg_index_indoption, &isnull);
	Assert(!isnull);
	indoption = (int2vector *) DatumGetPointer(indoptionDatum);

	/*
	 * Fetch the pg_class tuple of the index relation
	 */
	ht_idxrel = SearchSysCache1(RELOID, ObjectIdGetDatum(indexrelid));
	if (!HeapTupleIsValid(ht_idxrel))
		elog(ERROR, "cache lookup failed for relation %u", indexrelid);
	idxrelrec = (Form_pg_class) GETSTRUCT(ht_idxrel);

	/*
	 * Fetch the pg_am tuple of the index' access method
	 */
	ht_am = SearchSysCache1(AMOID, ObjectIdGetDatum(idxrelrec->relam));
	if (!HeapTupleIsValid(ht_am))
		elog(ERROR, "cache lookup failed for access method %u",
			 idxrelrec->relam);
	amrec = (Form_pg_am) GETSTRUCT(ht_am);

	/*
	 * Get the index expressions, if any.  (NOTE: we do not use the relcache
	 * versions of the expressions and predicate, because we want to display
	 * non-const-folded expressions.)
	 */
	if (!heap_attisnull(ht_idx, Anum_pg_index_indexprs))
	{
		Datum		exprsDatum;
		bool		isnull;
		char	   *exprsString;

		exprsDatum = SysCacheGetAttr(INDEXRELID, ht_idx,
									 Anum_pg_index_indexprs, &isnull);
		Assert(!isnull);
		exprsString = TextDatumGetCString(exprsDatum);
		indexprs = (List *) stringToNode(exprsString);
		pfree(exprsString);
	}
	else
		indexprs = NIL;

	indexpr_item = list_head(indexprs);

	context = deparse_context_for(get_relation_name(indrelid), indrelid);

	/*
	 * Start the index definition.	Note that the index's name should never be
	 * schema-qualified, but the indexed rel's name may be.
	 */
	initStringInfo(&buf);

	if (!attrsOnly)
	{
		if (!isConstraint)
			appendStringInfo(&buf, "CREATE %sINDEX %s ON %s USING %s (",
							 idxrec->indisunique ? "UNIQUE " : "",
							 quote_identifier(NameStr(idxrelrec->relname)),
							 generate_relation_name(indrelid, NIL),
							 quote_identifier(NameStr(amrec->amname)));
		else	/* currently, must be EXCLUDE constraint */
			appendStringInfo(&buf, "EXCLUDE USING %s (",
							 quote_identifier(NameStr(amrec->amname)));
	}

	/*
	 * Report the indexed attributes
	 */
	sep = "";
	for (keyno = 0; keyno < idxrec->indnatts; keyno++)
	{
		AttrNumber	attnum = idxrec->indkey.values[keyno];
		int16		opt = indoption->values[keyno];
		Oid			keycoltype;
		Oid			keycolcollation;

		if (!colno)
			appendStringInfoString(&buf, sep);
		sep = ", ";

		if (attnum != 0)
		{
			/* Simple index column */
			char	   *attname;
			int32		keycoltypmod;

			attname = get_relid_attribute_name(indrelid, attnum);
			if (!colno || colno == keyno + 1)
				appendStringInfoString(&buf, quote_identifier(attname));
			get_atttypetypmodcoll(indrelid, attnum,
								  &keycoltype, &keycoltypmod,
								  &keycolcollation);
		}
		else
		{
			/* expressional index */
			Node	   *indexkey;

			if (indexpr_item == NULL)
				elog(ERROR, "too few entries in indexprs list");
			indexkey = (Node *) lfirst(indexpr_item);
			indexpr_item = lnext(indexpr_item);
			/* Deparse */
			str = deparse_expression_pretty(indexkey, context, false, false,
											prettyFlags, 0);
			if (!colno || colno == keyno + 1)
			{
				/* Need parens if it's not a bare function call */
				if (indexkey && IsA(indexkey, FuncExpr) &&
				 ((FuncExpr *) indexkey)->funcformat == COERCE_EXPLICIT_CALL)
					appendStringInfoString(&buf, str);
				else
					appendStringInfo(&buf, "(%s)", str);
			}
			keycoltype = exprType(indexkey);
			keycolcollation = exprCollation(indexkey);
		}

		if (!attrsOnly && (!colno || colno == keyno + 1))
		{
			Oid			indcoll;

			/* Add collation, if not default for column */
			indcoll = indcollation->values[keyno];
			if (OidIsValid(indcoll) && indcoll != keycolcollation)
				appendStringInfo(&buf, " COLLATE %s",
								 generate_collation_name((indcoll)));

			/* Add the operator class name, if not default */
			get_opclass_name(indclass->values[keyno], keycoltype, &buf);

			/* Add options if relevant */
			if (amrec->amcanorder)
			{
				/* if it supports sort ordering, report DESC and NULLS opts */
				if (opt & INDOPTION_DESC)
				{
					appendStringInfo(&buf, " DESC");
					/* NULLS FIRST is the default in this case */
					if (!(opt & INDOPTION_NULLS_FIRST))
						appendStringInfo(&buf, " NULLS LAST");
				}
				else
				{
					if (opt & INDOPTION_NULLS_FIRST)
						appendStringInfo(&buf, " NULLS FIRST");
				}
			}

			/* Add the exclusion operator if relevant */
			if (excludeOps != NULL)
				appendStringInfo(&buf, " WITH %s",
								 generate_operator_name(excludeOps[keyno],
														keycoltype,
														keycoltype));
		}
	}

	if (!attrsOnly)
	{
		appendStringInfoChar(&buf, ')');

		/*
		 * If it has options, append "WITH (options)"
		 */
		str = flatten_reloptions(indexrelid);
		if (str)
		{
			appendStringInfo(&buf, " WITH (%s)", str);
			pfree(str);
		}

		/*
		 * If it's in a nondefault tablespace, say so, but only if requested
		 */
		if (showTblSpc)
		{
			Oid			tblspc;

			tblspc = get_rel_tablespace(indexrelid);
			if (OidIsValid(tblspc))
			{
				if (isConstraint)
					appendStringInfoString(&buf, " USING INDEX");
				appendStringInfo(&buf, " TABLESPACE %s",
							  quote_identifier(get_tablespace_name(tblspc)));
			}
		}

		/*
		 * If it's a partial index, decompile and append the predicate
		 */
		if (!heap_attisnull(ht_idx, Anum_pg_index_indpred))
		{
			Node	   *node;
			Datum		predDatum;
			bool		isnull;
			char	   *predString;

			/* Convert text string to node tree */
			predDatum = SysCacheGetAttr(INDEXRELID, ht_idx,
										Anum_pg_index_indpred, &isnull);
			Assert(!isnull);
			predString = TextDatumGetCString(predDatum);
			node = (Node *) stringToNode(predString);
			pfree(predString);

			/* Deparse */
			str = deparse_expression_pretty(node, context, false, false,
											prettyFlags, 0);
			if (isConstraint)
				appendStringInfo(&buf, " WHERE (%s)", str);
			else
				appendStringInfo(&buf, " WHERE %s", str);
		}
	}

	/* Clean up */
	ReleaseSysCache(ht_idx);
	ReleaseSysCache(ht_idxrel);
	ReleaseSysCache(ht_am);

	return buf.data;
}


/*
 * pg_get_constraintdef
 *
 * Returns the definition for the constraint, ie, everything that needs to
 * appear after "ALTER TABLE ... ADD CONSTRAINT <constraintname>".
 */
Datum
pg_get_constraintdef(PG_FUNCTION_ARGS)
{
	Oid			constraintId = PG_GETARG_OID(0);

	PG_RETURN_TEXT_P(string_to_text(pg_get_constraintdef_worker(constraintId,
																false, 0)));
}

Datum
pg_get_constraintdef_ext(PG_FUNCTION_ARGS)
{
	Oid			constraintId = PG_GETARG_OID(0);
	bool		pretty = PG_GETARG_BOOL(1);
	int			prettyFlags;

	prettyFlags = pretty ? PRETTYFLAG_PAREN | PRETTYFLAG_INDENT : 0;
	PG_RETURN_TEXT_P(string_to_text(pg_get_constraintdef_worker(constraintId,
													   false, prettyFlags)));
}

/* Internal version that returns a palloc'd C string */
char *
pg_get_constraintdef_string(Oid constraintId)
{
	return pg_get_constraintdef_worker(constraintId, true, 0);
}

static char *
pg_get_constraintdef_worker(Oid constraintId, bool fullCommand,
							int prettyFlags)
{
	HeapTuple	tup;
	Form_pg_constraint conForm;
	StringInfoData buf;

	tup = SearchSysCache1(CONSTROID, ObjectIdGetDatum(constraintId));
	if (!HeapTupleIsValid(tup)) /* should not happen */
		elog(ERROR, "cache lookup failed for constraint %u", constraintId);
	conForm = (Form_pg_constraint) GETSTRUCT(tup);

	initStringInfo(&buf);

	if (fullCommand && OidIsValid(conForm->conrelid))
	{
		appendStringInfo(&buf, "ALTER TABLE ONLY %s ADD CONSTRAINT %s ",
						 generate_relation_name(conForm->conrelid, NIL),
						 quote_identifier(NameStr(conForm->conname)));
	}

	switch (conForm->contype)
	{
		case CONSTRAINT_FOREIGN:
			{
				Datum		val;
				bool		isnull;
				const char *string;

				/* Start off the constraint definition */
				appendStringInfo(&buf, "FOREIGN KEY (");

				/* Fetch and build referencing-column list */
				val = SysCacheGetAttr(CONSTROID, tup,
									  Anum_pg_constraint_conkey, &isnull);
				if (isnull)
					elog(ERROR, "null conkey for constraint %u",
						 constraintId);

				decompile_column_index_array(val, conForm->conrelid, &buf);

				/* add foreign relation name */
				appendStringInfo(&buf, ") REFERENCES %s(",
								 generate_relation_name(conForm->confrelid,
														NIL));

				/* Fetch and build referenced-column list */
				val = SysCacheGetAttr(CONSTROID, tup,
									  Anum_pg_constraint_confkey, &isnull);
				if (isnull)
					elog(ERROR, "null confkey for constraint %u",
						 constraintId);

				decompile_column_index_array(val, conForm->confrelid, &buf);

				appendStringInfo(&buf, ")");

				/* Add match type */
				switch (conForm->confmatchtype)
				{
					case FKCONSTR_MATCH_FULL:
						string = " MATCH FULL";
						break;
					case FKCONSTR_MATCH_PARTIAL:
						string = " MATCH PARTIAL";
						break;
					case FKCONSTR_MATCH_UNSPECIFIED:
						string = "";
						break;
					default:
						elog(ERROR, "unrecognized confmatchtype: %d",
							 conForm->confmatchtype);
						string = "";	/* keep compiler quiet */
						break;
				}
				appendStringInfoString(&buf, string);

				/* Add ON UPDATE and ON DELETE clauses, if needed */
				switch (conForm->confupdtype)
				{
					case FKCONSTR_ACTION_NOACTION:
						string = NULL;	/* suppress default */
						break;
					case FKCONSTR_ACTION_RESTRICT:
						string = "RESTRICT";
						break;
					case FKCONSTR_ACTION_CASCADE:
						string = "CASCADE";
						break;
					case FKCONSTR_ACTION_SETNULL:
						string = "SET NULL";
						break;
					case FKCONSTR_ACTION_SETDEFAULT:
						string = "SET DEFAULT";
						break;
					default:
						elog(ERROR, "unrecognized confupdtype: %d",
							 conForm->confupdtype);
						string = NULL;	/* keep compiler quiet */
						break;
				}
				if (string)
					appendStringInfo(&buf, " ON UPDATE %s", string);

				switch (conForm->confdeltype)
				{
					case FKCONSTR_ACTION_NOACTION:
						string = NULL;	/* suppress default */
						break;
					case FKCONSTR_ACTION_RESTRICT:
						string = "RESTRICT";
						break;
					case FKCONSTR_ACTION_CASCADE:
						string = "CASCADE";
						break;
					case FKCONSTR_ACTION_SETNULL:
						string = "SET NULL";
						break;
					case FKCONSTR_ACTION_SETDEFAULT:
						string = "SET DEFAULT";
						break;
					default:
						elog(ERROR, "unrecognized confdeltype: %d",
							 conForm->confdeltype);
						string = NULL;	/* keep compiler quiet */
						break;
				}
				if (string)
					appendStringInfo(&buf, " ON DELETE %s", string);

				break;
			}
		case CONSTRAINT_PRIMARY:
		case CONSTRAINT_UNIQUE:
			{
				Datum		val;
				bool		isnull;
				Oid			indexId;

				/* Start off the constraint definition */
				if (conForm->contype == CONSTRAINT_PRIMARY)
					appendStringInfo(&buf, "PRIMARY KEY (");
				else
					appendStringInfo(&buf, "UNIQUE (");

				/* Fetch and build target column list */
				val = SysCacheGetAttr(CONSTROID, tup,
									  Anum_pg_constraint_conkey, &isnull);
				if (isnull)
					elog(ERROR, "null conkey for constraint %u",
						 constraintId);

				decompile_column_index_array(val, conForm->conrelid, &buf);

				appendStringInfo(&buf, ")");

				indexId = get_constraint_index(constraintId);

				/* XXX why do we only print these bits if fullCommand? */
				if (fullCommand && OidIsValid(indexId))
				{
					char	   *options = flatten_reloptions(indexId);
					Oid			tblspc;

					if (options)
					{
						appendStringInfo(&buf, " WITH (%s)", options);
						pfree(options);
					}

					tblspc = get_rel_tablespace(indexId);
					if (OidIsValid(tblspc))
						appendStringInfo(&buf, " USING INDEX TABLESPACE %s",
							  quote_identifier(get_tablespace_name(tblspc)));
				}

				break;
			}
		case CONSTRAINT_CHECK:
			{
				Datum		val;
				bool		isnull;
				char	   *conbin;
				char	   *consrc;
				Node	   *expr;
				List	   *context;

				/* Fetch constraint expression in parsetree form */
				val = SysCacheGetAttr(CONSTROID, tup,
									  Anum_pg_constraint_conbin, &isnull);
				if (isnull)
					elog(ERROR, "null conbin for constraint %u",
						 constraintId);

				conbin = TextDatumGetCString(val);
				expr = stringToNode(conbin);

				/* Set up deparsing context for Var nodes in constraint */
				if (conForm->conrelid != InvalidOid)
				{
					/* relation constraint */
					context = deparse_context_for(get_relation_name(conForm->conrelid),
												  conForm->conrelid);
				}
				else
				{
					/* domain constraint --- can't have Vars */
					context = NIL;
				}

				consrc = deparse_expression_pretty(expr, context, false, false,
												   prettyFlags, 0);

				/*
				 * Now emit the constraint definition, adding NO INHERIT if
				 * necessary.
				 *
				 * There are cases where the constraint expression will be
				 * fully parenthesized and we don't need the outer parens ...
				 * but there are other cases where we do need 'em.  Be
				 * conservative for now.
				 *
				 * Note that simply checking for leading '(' and trailing ')'
				 * would NOT be good enough, consider "(x > 0) AND (y > 0)".
				 */
				appendStringInfo(&buf, "CHECK %s(%s)",
								 conForm->connoinherit ? "NO INHERIT " : "",
								 consrc);

				break;
			}
		case CONSTRAINT_TRIGGER:

			/*
			 * There isn't an ALTER TABLE syntax for creating a user-defined
			 * constraint trigger, but it seems better to print something than
			 * throw an error; if we throw error then this function couldn't
			 * safely be applied to all rows of pg_constraint.
			 */
			appendStringInfo(&buf, "TRIGGER");
			break;
		case CONSTRAINT_EXCLUSION:
			{
				Oid			indexOid = conForm->conindid;
				Datum		val;
				bool		isnull;
				Datum	   *elems;
				int			nElems;
				int			i;
				Oid		   *operators;

				/* Extract operator OIDs from the pg_constraint tuple */
				val = SysCacheGetAttr(CONSTROID, tup,
									  Anum_pg_constraint_conexclop,
									  &isnull);
				if (isnull)
					elog(ERROR, "null conexclop for constraint %u",
						 constraintId);

				deconstruct_array(DatumGetArrayTypeP(val),
								  OIDOID, sizeof(Oid), true, 'i',
								  &elems, NULL, &nElems);

				operators = (Oid *) palloc(nElems * sizeof(Oid));
				for (i = 0; i < nElems; i++)
					operators[i] = DatumGetObjectId(elems[i]);

				/* pg_get_indexdef_worker does the rest */
				/* suppress tablespace because pg_dump wants it that way */
				appendStringInfoString(&buf,
									   pg_get_indexdef_worker(indexOid,
															  0,
															  operators,
															  false,
															  false,
															  prettyFlags));
				break;
			}
		default:
			elog(ERROR, "invalid constraint type \"%c\"", conForm->contype);
			break;
	}

	if (conForm->condeferrable)
		appendStringInfo(&buf, " DEFERRABLE");
	if (conForm->condeferred)
		appendStringInfo(&buf, " INITIALLY DEFERRED");
	if (!conForm->convalidated)
		appendStringInfoString(&buf, " NOT VALID");

	/* Cleanup */
	ReleaseSysCache(tup);

	return buf.data;
}


/*
 * Convert an int16[] Datum into a comma-separated list of column names
 * for the indicated relation; append the list to buf.
 */
static void
decompile_column_index_array(Datum column_index_array, Oid relId,
							 StringInfo buf)
{
	Datum	   *keys;
	int			nKeys;
	int			j;

	/* Extract data from array of int16 */
	deconstruct_array(DatumGetArrayTypeP(column_index_array),
					  INT2OID, 2, true, 's',
					  &keys, NULL, &nKeys);

	for (j = 0; j < nKeys; j++)
	{
		char	   *colName;

		colName = get_relid_attribute_name(relId, DatumGetInt16(keys[j]));

		if (j == 0)
			appendStringInfoString(buf, quote_identifier(colName));
		else
			appendStringInfo(buf, ", %s", quote_identifier(colName));
	}
}


/* ----------
 * get_expr			- Decompile an expression tree
 *
 * Input: an expression tree in nodeToString form, and a relation OID
 *
 * Output: reverse-listed expression
 *
 * Currently, the expression can only refer to a single relation, namely
 * the one specified by the second parameter.  This is sufficient for
 * partial indexes, column default expressions, etc.  We also support
 * Var-free expressions, for which the OID can be InvalidOid.
 * ----------
 */
Datum
pg_get_expr(PG_FUNCTION_ARGS)
{
	text	   *expr = PG_GETARG_TEXT_P(0);
	Oid			relid = PG_GETARG_OID(1);
	char	   *relname;

	if (OidIsValid(relid))
	{
		/* Get the name for the relation */
		relname = get_rel_name(relid);

		/*
		 * If the OID isn't actually valid, don't throw an error, just return
		 * NULL.  This is a bit questionable, but it's what we've done
		 * historically, and it can help avoid unwanted failures when
		 * examining catalog entries for just-deleted relations.
		 */
		if (relname == NULL)
			PG_RETURN_NULL();
	}
	else
		relname = NULL;

	PG_RETURN_TEXT_P(pg_get_expr_worker(expr, relid, relname, 0));
}

Datum
pg_get_expr_ext(PG_FUNCTION_ARGS)
{
	text	   *expr = PG_GETARG_TEXT_P(0);
	Oid			relid = PG_GETARG_OID(1);
	bool		pretty = PG_GETARG_BOOL(2);
	int			prettyFlags;
	char	   *relname;

	prettyFlags = pretty ? PRETTYFLAG_PAREN | PRETTYFLAG_INDENT : 0;

	if (OidIsValid(relid))
	{
		/* Get the name for the relation */
		relname = get_rel_name(relid);
		/* See notes above */
		if (relname == NULL)
			PG_RETURN_NULL();
	}
	else
		relname = NULL;

	PG_RETURN_TEXT_P(pg_get_expr_worker(expr, relid, relname, prettyFlags));
}

static text *
pg_get_expr_worker(text *expr, Oid relid, const char *relname, int prettyFlags)
{
	Node	   *node;
	List	   *context;
	char	   *exprstr;
	char	   *str;

	/* Convert input TEXT object to C string */
	exprstr = text_to_cstring(expr);

	/* Convert expression to node tree */
	node = (Node *) stringToNode(exprstr);

	pfree(exprstr);

	/* Prepare deparse context if needed */
	if (OidIsValid(relid))
		context = deparse_context_for(relname, relid);
	else
		context = NIL;

	/* Deparse */
	str = deparse_expression_pretty(node, context, false, false,
									prettyFlags, 0);

	return string_to_text(str);
}


/* ----------
 * get_userbyid			- Get a user name by roleid and
 *				  fallback to 'unknown (OID=n)'
 * ----------
 */
Datum
pg_get_userbyid(PG_FUNCTION_ARGS)
{
	Oid			roleid = PG_GETARG_OID(0);
	Name		result;
	HeapTuple	roletup;
	Form_pg_authid role_rec;

	/*
	 * Allocate space for the result
	 */
	result = (Name) palloc(NAMEDATALEN);
	memset(NameStr(*result), 0, NAMEDATALEN);

	/*
	 * Get the pg_authid entry and print the result
	 */
	roletup = SearchSysCache1(AUTHOID, ObjectIdGetDatum(roleid));
	if (HeapTupleIsValid(roletup))
	{
		role_rec = (Form_pg_authid) GETSTRUCT(roletup);
		StrNCpy(NameStr(*result), NameStr(role_rec->rolname), NAMEDATALEN);
		ReleaseSysCache(roletup);
	}
	else
		sprintf(NameStr(*result), "unknown (OID=%u)", roleid);

	PG_RETURN_NAME(result);
}


/*
 * pg_get_serial_sequence
 *		Get the name of the sequence used by a serial column,
 *		formatted suitably for passing to setval, nextval or currval.
 *		First parameter is not treated as double-quoted, second parameter
 *		is --- see documentation for reason.
 */
Datum
pg_get_serial_sequence(PG_FUNCTION_ARGS)
{
	text	   *tablename = PG_GETARG_TEXT_P(0);
	text	   *columnname = PG_GETARG_TEXT_PP(1);
	RangeVar   *tablerv;
	Oid			tableOid;
	char	   *column;
	AttrNumber	attnum;
	Oid			sequenceId = InvalidOid;
	Relation	depRel;
	ScanKeyData key[3];
	SysScanDesc scan;
	HeapTuple	tup;

	/* Look up table name.	Can't lock it - we might not have privileges. */
	tablerv = makeRangeVarFromNameList(textToQualifiedNameList(tablename));
	tableOid = RangeVarGetRelid(tablerv, NoLock, false);

	/* Get the number of the column */
	column = text_to_cstring(columnname);

	attnum = get_attnum(tableOid, column);
	if (attnum == InvalidAttrNumber)
		ereport(ERROR,
				(errcode(ERRCODE_UNDEFINED_COLUMN),
				 errmsg("column \"%s\" of relation \"%s\" does not exist",
						column, tablerv->relname)));

	/* Search the dependency table for the dependent sequence */
	depRel = heap_open(DependRelationId, AccessShareLock);

	ScanKeyInit(&key[0],
				Anum_pg_depend_refclassid,
				BTEqualStrategyNumber, F_OIDEQ,
				ObjectIdGetDatum(RelationRelationId));
	ScanKeyInit(&key[1],
				Anum_pg_depend_refobjid,
				BTEqualStrategyNumber, F_OIDEQ,
				ObjectIdGetDatum(tableOid));
	ScanKeyInit(&key[2],
				Anum_pg_depend_refobjsubid,
				BTEqualStrategyNumber, F_INT4EQ,
				Int32GetDatum(attnum));

	scan = systable_beginscan(depRel, DependReferenceIndexId, true,
							  SnapshotNow, 3, key);

	while (HeapTupleIsValid(tup = systable_getnext(scan)))
	{
		Form_pg_depend deprec = (Form_pg_depend) GETSTRUCT(tup);

		/*
		 * We assume any auto dependency of a sequence on a column must be
		 * what we are looking for.  (We need the relkind test because indexes
		 * can also have auto dependencies on columns.)
		 */
		if (deprec->classid == RelationRelationId &&
			deprec->objsubid == 0 &&
			deprec->deptype == DEPENDENCY_AUTO &&
			get_rel_relkind(deprec->objid) == RELKIND_SEQUENCE)
		{
			sequenceId = deprec->objid;
			break;
		}
	}

	systable_endscan(scan);
	heap_close(depRel, AccessShareLock);

	if (OidIsValid(sequenceId))
	{
		HeapTuple	classtup;
		Form_pg_class classtuple;
		char	   *nspname;
		char	   *result;

		/* Get the sequence's pg_class entry */
		classtup = SearchSysCache1(RELOID, ObjectIdGetDatum(sequenceId));
		if (!HeapTupleIsValid(classtup))
			elog(ERROR, "cache lookup failed for relation %u", sequenceId);
		classtuple = (Form_pg_class) GETSTRUCT(classtup);

		/* Get the namespace */
		nspname = get_namespace_name(classtuple->relnamespace);
		if (!nspname)
			elog(ERROR, "cache lookup failed for namespace %u",
				 classtuple->relnamespace);

		/* And construct the result string */
		result = quote_qualified_identifier(nspname,
											NameStr(classtuple->relname));

		ReleaseSysCache(classtup);

		PG_RETURN_TEXT_P(string_to_text(result));
	}

	PG_RETURN_NULL();
}


/*
 * pg_get_functiondef
 *		Returns the complete "CREATE OR REPLACE FUNCTION ..." statement for
 *		the specified function.
 *
 * Note: if you change the output format of this function, be careful not
 * to break psql's rules (in \ef and \sf) for identifying the start of the
 * function body.  To wit: the function body starts on a line that begins
 * with "AS ", and no preceding line will look like that.
 */
Datum
pg_get_functiondef(PG_FUNCTION_ARGS)
{
	Oid			funcid = PG_GETARG_OID(0);
	StringInfoData buf;
	StringInfoData dq;
	HeapTuple	proctup;
	HeapTuple	langtup;
	Form_pg_proc proc;
	Form_pg_language lang;
	Datum		tmp;
	bool		isnull;
	const char *prosrc;
	const char *name;
	const char *nsp;
	float4		procost;
	int			oldlen;

	initStringInfo(&buf);

	/* Look up the function */
	proctup = SearchSysCache1(PROCOID, ObjectIdGetDatum(funcid));
	if (!HeapTupleIsValid(proctup))
		elog(ERROR, "cache lookup failed for function %u", funcid);
	proc = (Form_pg_proc) GETSTRUCT(proctup);
	name = NameStr(proc->proname);

	if (proc->proisagg)
		ereport(ERROR,
				(errcode(ERRCODE_WRONG_OBJECT_TYPE),
				 errmsg("\"%s\" is an aggregate function", name)));

	/* Need its pg_language tuple for the language name */
	langtup = SearchSysCache1(LANGOID, ObjectIdGetDatum(proc->prolang));
	if (!HeapTupleIsValid(langtup))
		elog(ERROR, "cache lookup failed for language %u", proc->prolang);
	lang = (Form_pg_language) GETSTRUCT(langtup);

	/*
	 * We always qualify the function name, to ensure the right function gets
	 * replaced.
	 */
	nsp = get_namespace_name(proc->pronamespace);
	appendStringInfo(&buf, "CREATE OR REPLACE FUNCTION %s(",
					 quote_qualified_identifier(nsp, name));
	(void) print_function_arguments(&buf, proctup, false, true);
	appendStringInfoString(&buf, ")\n RETURNS ");
	print_function_rettype(&buf, proctup);
	appendStringInfo(&buf, "\n LANGUAGE %s\n",
					 quote_identifier(NameStr(lang->lanname)));

	/* Emit some miscellaneous options on one line */
	oldlen = buf.len;

	if (proc->proiswindow)
		appendStringInfoString(&buf, " WINDOW");
	switch (proc->provolatile)
	{
		case PROVOLATILE_IMMUTABLE:
			appendStringInfoString(&buf, " IMMUTABLE");
			break;
		case PROVOLATILE_STABLE:
			appendStringInfoString(&buf, " STABLE");
			break;
		case PROVOLATILE_VOLATILE:
			break;
	}
	if (proc->proisstrict)
		appendStringInfoString(&buf, " STRICT");
	if (proc->prosecdef)
		appendStringInfoString(&buf, " SECURITY DEFINER");

	/* This code for the default cost and rows should match functioncmds.c */
	if (proc->prolang == INTERNALlanguageId ||
		proc->prolang == ClanguageId)
		procost = 1;
	else
		procost = 100;
	if (proc->procost != procost)
		appendStringInfo(&buf, " COST %g", proc->procost);

	if (proc->prorows > 0 && proc->prorows != 1000)
		appendStringInfo(&buf, " ROWS %g", proc->prorows);

	if (oldlen != buf.len)
		appendStringInfoChar(&buf, '\n');

	/* Emit any proconfig options, one per line */
	tmp = SysCacheGetAttr(PROCOID, proctup, Anum_pg_proc_proconfig, &isnull);
	if (!isnull)
	{
		ArrayType  *a = DatumGetArrayTypeP(tmp);
		int			i;

		Assert(ARR_ELEMTYPE(a) == TEXTOID);
		Assert(ARR_NDIM(a) == 1);
		Assert(ARR_LBOUND(a)[0] == 1);

		for (i = 1; i <= ARR_DIMS(a)[0]; i++)
		{
			Datum		d;

			d = array_ref(a, 1, &i,
						  -1 /* varlenarray */ ,
						  -1 /* TEXT's typlen */ ,
						  false /* TEXT's typbyval */ ,
						  'i' /* TEXT's typalign */ ,
						  &isnull);
			if (!isnull)
			{
				char	   *configitem = TextDatumGetCString(d);
				char	   *pos;

				pos = strchr(configitem, '=');
				if (pos == NULL)
					continue;
				*pos++ = '\0';

				appendStringInfo(&buf, " SET %s TO ",
								 quote_identifier(configitem));

				/*
				 * Some GUC variable names are 'LIST' type and hence must not
				 * be quoted.
				 */
				if (pg_strcasecmp(configitem, "DateStyle") == 0
					|| pg_strcasecmp(configitem, "search_path") == 0)
					appendStringInfoString(&buf, pos);
				else
					simple_quote_literal(&buf, pos);
				appendStringInfoChar(&buf, '\n');
			}
		}
	}

	/* And finally the function definition ... */
	appendStringInfoString(&buf, "AS ");

	tmp = SysCacheGetAttr(PROCOID, proctup, Anum_pg_proc_probin, &isnull);
	if (!isnull)
	{
		simple_quote_literal(&buf, TextDatumGetCString(tmp));
		appendStringInfoString(&buf, ", ");		/* assume prosrc isn't null */
	}

	tmp = SysCacheGetAttr(PROCOID, proctup, Anum_pg_proc_prosrc, &isnull);
	if (isnull)
		elog(ERROR, "null prosrc");
	prosrc = TextDatumGetCString(tmp);

	/*
	 * We always use dollar quoting.  Figure out a suitable delimiter.
	 *
	 * Since the user is likely to be editing the function body string, we
	 * shouldn't use a short delimiter that he might easily create a conflict
	 * with.  Hence prefer "$function$", but extend if needed.
	 */
	initStringInfo(&dq);
	appendStringInfoString(&dq, "$function");
	while (strstr(prosrc, dq.data) != NULL)
		appendStringInfoChar(&dq, 'x');
	appendStringInfoChar(&dq, '$');

	appendStringInfoString(&buf, dq.data);
	appendStringInfoString(&buf, prosrc);
	appendStringInfoString(&buf, dq.data);

	appendStringInfoString(&buf, "\n");

	ReleaseSysCache(langtup);
	ReleaseSysCache(proctup);

	PG_RETURN_TEXT_P(string_to_text(buf.data));
}

/*
 * pg_get_function_arguments
 *		Get a nicely-formatted list of arguments for a function.
 *		This is everything that would go between the parentheses in
 *		CREATE FUNCTION.
 */
Datum
pg_get_function_arguments(PG_FUNCTION_ARGS)
{
	Oid			funcid = PG_GETARG_OID(0);
	StringInfoData buf;
	HeapTuple	proctup;

	initStringInfo(&buf);

	proctup = SearchSysCache1(PROCOID, ObjectIdGetDatum(funcid));
	if (!HeapTupleIsValid(proctup))
		elog(ERROR, "cache lookup failed for function %u", funcid);

	(void) print_function_arguments(&buf, proctup, false, true);

	ReleaseSysCache(proctup);

	PG_RETURN_TEXT_P(string_to_text(buf.data));
}

/*
 * pg_get_function_identity_arguments
 *		Get a formatted list of arguments for a function.
 *		This is everything that would go between the parentheses in
 *		ALTER FUNCTION, etc.  In particular, don't print defaults.
 */
Datum
pg_get_function_identity_arguments(PG_FUNCTION_ARGS)
{
	Oid			funcid = PG_GETARG_OID(0);
	StringInfoData buf;
	HeapTuple	proctup;

	initStringInfo(&buf);

	proctup = SearchSysCache1(PROCOID, ObjectIdGetDatum(funcid));
	if (!HeapTupleIsValid(proctup))
		elog(ERROR, "cache lookup failed for function %u", funcid);

	(void) print_function_arguments(&buf, proctup, false, false);

	ReleaseSysCache(proctup);

	PG_RETURN_TEXT_P(string_to_text(buf.data));
}

/*
 * pg_get_function_result
 *		Get a nicely-formatted version of the result type of a function.
 *		This is what would appear after RETURNS in CREATE FUNCTION.
 */
Datum
pg_get_function_result(PG_FUNCTION_ARGS)
{
	Oid			funcid = PG_GETARG_OID(0);
	StringInfoData buf;
	HeapTuple	proctup;

	initStringInfo(&buf);

	proctup = SearchSysCache1(PROCOID, ObjectIdGetDatum(funcid));
	if (!HeapTupleIsValid(proctup))
		elog(ERROR, "cache lookup failed for function %u", funcid);

	print_function_rettype(&buf, proctup);

	ReleaseSysCache(proctup);

	PG_RETURN_TEXT_P(string_to_text(buf.data));
}

/*
 * Guts of pg_get_function_result: append the function's return type
 * to the specified buffer.
 */
static void
print_function_rettype(StringInfo buf, HeapTuple proctup)
{
	Form_pg_proc proc = (Form_pg_proc) GETSTRUCT(proctup);
	int			ntabargs = 0;
	StringInfoData rbuf;

	initStringInfo(&rbuf);

	if (proc->proretset)
	{
		/* It might be a table function; try to print the arguments */
		appendStringInfoString(&rbuf, "TABLE(");
		ntabargs = print_function_arguments(&rbuf, proctup, true, false);
		if (ntabargs > 0)
			appendStringInfoString(&rbuf, ")");
		else
			resetStringInfo(&rbuf);
	}

	if (ntabargs == 0)
	{
		/* Not a table function, so do the normal thing */
		if (proc->proretset)
			appendStringInfoString(&rbuf, "SETOF ");
		appendStringInfoString(&rbuf, format_type_be(proc->prorettype));
	}

	appendStringInfoString(buf, rbuf.data);
}

/*
 * Common code for pg_get_function_arguments and pg_get_function_result:
 * append the desired subset of arguments to buf.  We print only TABLE
 * arguments when print_table_args is true, and all the others when it's false.
 * We print argument defaults only if print_defaults is true.
 * Function return value is the number of arguments printed.
 */
static int
print_function_arguments(StringInfo buf, HeapTuple proctup,
						 bool print_table_args, bool print_defaults)
{
	Form_pg_proc proc = (Form_pg_proc) GETSTRUCT(proctup);
	int			numargs;
	Oid		   *argtypes;
	char	  **argnames;
	char	   *argmodes;
	int			argsprinted;
	int			inputargno;
	int			nlackdefaults;
	ListCell   *nextargdefault = NULL;
	int			i;

	numargs = get_func_arg_info(proctup,
								&argtypes, &argnames, &argmodes);

	nlackdefaults = numargs;
	if (print_defaults && proc->pronargdefaults > 0)
	{
		Datum		proargdefaults;
		bool		isnull;

		proargdefaults = SysCacheGetAttr(PROCOID, proctup,
										 Anum_pg_proc_proargdefaults,
										 &isnull);
		if (!isnull)
		{
			char	   *str;
			List	   *argdefaults;

			str = TextDatumGetCString(proargdefaults);
			argdefaults = (List *) stringToNode(str);
			Assert(IsA(argdefaults, List));
			pfree(str);
			nextargdefault = list_head(argdefaults);
			/* nlackdefaults counts only *input* arguments lacking defaults */
			nlackdefaults = proc->pronargs - list_length(argdefaults);
		}
	}

	argsprinted = 0;
	inputargno = 0;
	for (i = 0; i < numargs; i++)
	{
		Oid			argtype = argtypes[i];
		char	   *argname = argnames ? argnames[i] : NULL;
		char		argmode = argmodes ? argmodes[i] : PROARGMODE_IN;
		const char *modename;
		bool		isinput;

		switch (argmode)
		{
			case PROARGMODE_IN:
				modename = "";
				isinput = true;
				break;
			case PROARGMODE_INOUT:
				modename = "INOUT ";
				isinput = true;
				break;
			case PROARGMODE_OUT:
				modename = "OUT ";
				isinput = false;
				break;
			case PROARGMODE_VARIADIC:
				modename = "VARIADIC ";
				isinput = true;
				break;
			case PROARGMODE_TABLE:
				modename = "";
				isinput = false;
				break;
			default:
				elog(ERROR, "invalid parameter mode '%c'", argmode);
				modename = NULL;	/* keep compiler quiet */
				isinput = false;
				break;
		}
		if (isinput)
			inputargno++;		/* this is a 1-based counter */

		if (print_table_args != (argmode == PROARGMODE_TABLE))
			continue;

		if (argsprinted)
			appendStringInfoString(buf, ", ");
		appendStringInfoString(buf, modename);
		if (argname && argname[0])
			appendStringInfo(buf, "%s ", quote_identifier(argname));
		appendStringInfoString(buf, format_type_be(argtype));
		if (print_defaults && isinput && inputargno > nlackdefaults)
		{
			Node	   *expr;

			Assert(nextargdefault != NULL);
			expr = (Node *) lfirst(nextargdefault);
			nextargdefault = lnext(nextargdefault);

			appendStringInfo(buf, " DEFAULT %s",
							 deparse_expression(expr, NIL, false, false));
		}
		argsprinted++;
	}

	return argsprinted;
}


/*
 * deparse_expression			- General utility for deparsing expressions
 *
 * calls deparse_expression_pretty with all prettyPrinting disabled
 */
char *
deparse_expression(Node *expr, List *dpcontext,
				   bool forceprefix, bool showimplicit)
{
	return deparse_expression_pretty(expr, dpcontext, forceprefix,
									 showimplicit, 0, 0);
}

/* ----------
 * deparse_expression_pretty	- General utility for deparsing expressions
 *
 * expr is the node tree to be deparsed.  It must be a transformed expression
 * tree (ie, not the raw output of gram.y).
 *
 * dpcontext is a list of deparse_namespace nodes representing the context
 * for interpreting Vars in the node tree.
 *
 * forceprefix is TRUE to force all Vars to be prefixed with their table names.
 *
 * showimplicit is TRUE to force all implicit casts to be shown explicitly.
 *
 * tries to pretty up the output according to prettyFlags and startIndent.
 *
 * The result is a palloc'd string.
 * ----------
 */
static char *
deparse_expression_pretty(Node *expr, List *dpcontext,
						  bool forceprefix, bool showimplicit,
						  int prettyFlags, int startIndent)
{
	StringInfoData buf;
	deparse_context context;

	initStringInfo(&buf);
	context.buf = &buf;
	context.namespaces = dpcontext;
	context.windowClause = NIL;
	context.windowTList = NIL;
	context.varprefix = forceprefix;
	context.prettyFlags = prettyFlags;
#ifdef PGXC
	context.finalise_aggs = false;
#endif /* PGXC */
	context.indentLevel = startIndent;

	get_rule_expr(expr, &context, showimplicit);

	return buf.data;
}

/* ----------
 * deparse_context_for			- Build deparse context for a single relation
 *
 * Given the reference name (alias) and OID of a relation, build deparsing
 * context for an expression referencing only that relation (as varno 1,
 * varlevelsup 0).	This is sufficient for many uses of deparse_expression.
 * ----------
 */
List *
deparse_context_for(const char *aliasname, Oid relid)
{
	deparse_namespace *dpns;
	RangeTblEntry *rte;

	dpns = (deparse_namespace *) palloc0(sizeof(deparse_namespace));

	/* Build a minimal RTE for the rel */
	rte = makeNode(RangeTblEntry);
	rte->rtekind = RTE_RELATION;
	rte->relid = relid;
	rte->relkind = RELKIND_RELATION;	/* no need for exactness here */
	rte->eref = makeAlias(aliasname, NIL);
	rte->inh = false;
	rte->inFromCl = true;

	/* Build one-element rtable */
	dpns->rtable = list_make1(rte);
	dpns->ctes = NIL;
#ifdef PGXC
	dpns->remotequery = false;
#endif

	/* Return a one-deep namespace stack */
	return list_make1(dpns);
}

#ifdef PGXC
List *
deparse_context_for_remotequery(Alias *aliasname, Oid relid)
{
	deparse_namespace *dpns;
	RangeTblEntry *rte;

	dpns = (deparse_namespace *) palloc(sizeof(deparse_namespace));

	/* Build a minimal RTE for the rel */
	rte = makeNode(RangeTblEntry);
	rte->rtekind = RTE_RELATION;
	rte->relid = relid;
	rte->eref = aliasname;
	rte->inh = false;
	rte->inFromCl = true;

	/* Build one-element rtable */
	dpns->rtable = list_make1(rte);
	dpns->ctes = NIL;
	dpns->planstate = NULL;
	dpns->ancestors = NIL;
	dpns->outer_plan = dpns->inner_plan = NULL;
	dpns->outer_planstate = dpns->inner_planstate = NULL;
	dpns->remotequery = true;

	/* Return a one-deep namespace stack */
	return list_make1(dpns);
}
#endif

/*
 * deparse_context_for_planstate	- Build deparse context for a plan
 *
 * When deparsing an expression in a Plan tree, we might have to resolve
 * OUTER_VAR, INNER_VAR, or INDEX_VAR references.  To do this, the caller must
 * provide the parent PlanState node.  Then OUTER_VAR and INNER_VAR references
 * can be resolved by drilling down into the left and right child plans.
 * Similarly, INDEX_VAR references can be resolved by reference to the
 * indextlist given in the parent IndexOnlyScan node.  (Note that we don't
 * currently support deparsing of indexquals in regular IndexScan or
 * BitmapIndexScan nodes; for those, we can only deparse the indexqualorig
 * fields, which won't contain INDEX_VAR Vars.)
 *
 * Note: planstate really ought to be declared as "PlanState *", but we use
 * "Node *" to avoid having to include execnodes.h in builtins.h.
 *
 * The ancestors list is a list of the PlanState's parent PlanStates, the
 * most-closely-nested first.  This is needed to resolve PARAM_EXEC Params.
 * Note we assume that all the PlanStates share the same rtable.
 *
 * The plan's rangetable list must also be passed.  We actually prefer to use
 * the rangetable to resolve simple Vars, but the plan inputs are necessary
 * for Vars with special varnos.
 */
List *
deparse_context_for_planstate(Node *planstate, List *ancestors,
							  List *rtable)
{
	deparse_namespace *dpns;

	dpns = (deparse_namespace *) palloc0(sizeof(deparse_namespace));

	/* Initialize fields that stay the same across the whole plan tree */
	dpns->rtable = rtable;
	dpns->ctes = NIL;
#ifdef PGXC
	dpns->remotequery = false;
#endif

	/* Set our attention on the specific plan node passed in */
	set_deparse_planstate(dpns, (PlanState *) planstate);
	dpns->ancestors = ancestors;

	/* Return a one-deep namespace stack */
	return list_make1(dpns);
}

/*
 * set_deparse_planstate: set up deparse_namespace to parse subexpressions
 * of a given PlanState node
 *
 * This sets the planstate, outer_planstate, inner_planstate, outer_tlist,
 * inner_tlist, and index_tlist fields.  Caller is responsible for adjusting
 * the ancestors list if necessary.  Note that the rtable and ctes fields do
 * not need to change when shifting attention to different plan nodes in a
 * single plan tree.
 */
static void
set_deparse_planstate(deparse_namespace *dpns, PlanState *ps)
{
	dpns->planstate = ps;

	/*
	 * We special-case Append and MergeAppend to pretend that the first child
	 * plan is the OUTER referent; we have to interpret OUTER Vars in their
	 * tlists according to one of the children, and the first one is the most
	 * natural choice.	Likewise special-case ModifyTable to pretend that the
	 * first child plan is the OUTER referent; this is to support RETURNING
	 * lists containing references to non-target relations.
	 */
	if (IsA(ps, AppendState))
		dpns->outer_planstate = ((AppendState *) ps)->appendplans[0];
	else if (IsA(ps, MergeAppendState))
		dpns->outer_planstate = ((MergeAppendState *) ps)->mergeplans[0];
	else if (IsA(ps, ModifyTableState))
		dpns->outer_planstate = ((ModifyTableState *) ps)->mt_plans[0];
	else
		dpns->outer_planstate = outerPlanState(ps);

	if (dpns->outer_planstate)
		dpns->outer_tlist = dpns->outer_planstate->plan->targetlist;
	else
		dpns->outer_tlist = NIL;

	/*
	 * For a SubqueryScan, pretend the subplan is INNER referent.  (We don't
	 * use OUTER because that could someday conflict with the normal meaning.)
	 * Likewise, for a CteScan, pretend the subquery's plan is INNER referent.
	 */
	if (IsA(ps, SubqueryScanState))
		dpns->inner_planstate = ((SubqueryScanState *) ps)->subplan;
	else if (IsA(ps, CteScanState))
		dpns->inner_planstate = ((CteScanState *) ps)->cteplanstate;
	else
		dpns->inner_planstate = innerPlanState(ps);

	if (dpns->inner_planstate)
		dpns->inner_tlist = dpns->inner_planstate->plan->targetlist;
	else
		dpns->inner_tlist = NIL;

	/* index_tlist is set only if it's an IndexOnlyScan */
	if (IsA(ps->plan, IndexOnlyScan))
		dpns->index_tlist = ((IndexOnlyScan *) ps->plan)->indextlist;
	else
		dpns->index_tlist = NIL;
}

#ifdef PGXC
/*
 * This is a special case deparse context to be used at the planning time to
 * generate query strings and expressions for remote shipping.
 *
 * XXX We should be careful while using this since the support is quite
 * limited. The only supported use case at this point is for remote join
 * reduction and some simple plan trees rooted by Agg node having a single
 * RemoteQuery node as leftree.
 */
List *
deparse_context_for_plan(Node *plan, List *ancestors,
							  List *rtable)
{
	deparse_namespace *dpns;

	dpns = (deparse_namespace *) palloc0(sizeof(deparse_namespace));

	/* Initialize fields that stay the same across the whole plan tree */
	dpns->rtable = rtable;
	dpns->ctes = NIL;
#ifdef PGXC
	dpns->remotequery = false;
#endif

	/* Set our attention on the specific plan node passed in */
	set_deparse_plan(dpns, (Plan *) plan);
	dpns->ancestors = ancestors;

	/* Return a one-deep namespace stack */
	return list_make1(dpns);
}

/*
 * Set deparse context for Plan. Only those plan nodes which are immediate (or
 * through simple nodes) parents of RemoteQuery nodes are supported right now.
 *
 * This is a kind of work-around since the new deparse interface (since 9.1)
 * expects a PlanState node. But planstates are instantiated only at execution
 * time when InitPlan is called. But we are required to deparse the query
 * during planning time, so we hand-cook these dummy PlanState nodes instead of
 * init-ing the plan. Another approach could have been to delay the query
 * generation to the execution time, but we are not yet sure if this can be
 * safely done, especially for remote join reduction.
 */
static void
set_deparse_plan(deparse_namespace *dpns, Plan *plan)
{

	if (IsA(plan, NestLoop))
	{
		NestLoop *nestloop = (NestLoop *) plan;

		dpns->planstate = (PlanState *) makeNode(NestLoopState);
		dpns->planstate->plan = plan;

		dpns->outer_planstate = (PlanState *) makeNode(PlanState);
		dpns->outer_plan = dpns->outer_planstate->plan = nestloop->join.plan.lefttree;
		
		dpns->inner_planstate = (PlanState *) makeNode(PlanState);
		dpns->inner_plan = dpns->inner_planstate->plan = nestloop->join.plan.righttree;
	}
	else if (IsA(plan, RemoteQuery))
	{
		dpns->planstate = (PlanState *) makeNode(PlanState);
		dpns->planstate->plan = plan;
	}
	else if (IsA(plan, Agg) || IsA(plan, Group))
	{
		/*
		 * We expect plan tree as Group/Agg->Sort->Result->Material->RemoteQuery,
		 * Result, Material nodes are optional. Sort is compulsory for Group but not
		 * for Agg.
		 * anything else is not handled right now.
		 */
		Plan *temp_plan = plan->lefttree;
		Plan *remote_scan = NULL;

		if (temp_plan && IsA(temp_plan, Sort))
			temp_plan = temp_plan->lefttree;
		if (temp_plan && IsA(temp_plan, Result))
			temp_plan = temp_plan->lefttree;
		if (temp_plan && IsA(temp_plan, Material))
			temp_plan = temp_plan->lefttree;
		if (temp_plan && IsA(temp_plan, RemoteQuery))
			remote_scan = temp_plan;

		if (!remote_scan)
			elog(ERROR, "Deparse of this query at planning is not supported yet");

		dpns->planstate = (PlanState *) makeNode(PlanState);
		dpns->planstate->plan = plan;
	}
	else
		elog(ERROR, "Deparse of this query at planning not supported yet");
}

#endif
/*
 * push_child_plan: temporarily transfer deparsing attention to a child plan
 *
 * When expanding an OUTER_VAR or INNER_VAR reference, we must adjust the
 * deparse context in case the referenced expression itself uses
 * OUTER_VAR/INNER_VAR.  We modify the top stack entry in-place to avoid
 * affecting levelsup issues (although in a Plan tree there really shouldn't
 * be any).
 *
 * Caller must provide a local deparse_namespace variable to save the
 * previous state for pop_child_plan.
 */
static void
push_child_plan(deparse_namespace *dpns, PlanState *ps,
				deparse_namespace *save_dpns)
{
	/* Save state for restoration later */
	*save_dpns = *dpns;

	/*
	 * Currently we don't bother to adjust the ancestors list, because an
	 * OUTER_VAR or INNER_VAR reference really shouldn't contain any Params
	 * that would be set by the parent node itself.  If we did want to adjust
	 * the list, lcons'ing dpns->planstate onto dpns->ancestors would be the
	 * appropriate thing --- and pop_child_plan would need to undo the change
	 * to the list.
	 */

	/* Set attention on selected child */
	set_deparse_planstate(dpns, ps);
}

/*
 * pop_child_plan: undo the effects of push_child_plan
 */
static void
pop_child_plan(deparse_namespace *dpns, deparse_namespace *save_dpns)
{
	/* Restore fields changed by push_child_plan */
	*dpns = *save_dpns;
}

/*
 * push_ancestor_plan: temporarily transfer deparsing attention to an
 * ancestor plan
 *
 * When expanding a Param reference, we must adjust the deparse context
 * to match the plan node that contains the expression being printed;
 * otherwise we'd fail if that expression itself contains a Param or
 * OUTER_VAR/INNER_VAR/INDEX_VAR variable.
 *
 * The target ancestor is conveniently identified by the ListCell holding it
 * in dpns->ancestors.
 *
 * Caller must provide a local deparse_namespace variable to save the
 * previous state for pop_ancestor_plan.
 */
static void
push_ancestor_plan(deparse_namespace *dpns, ListCell *ancestor_cell,
				   deparse_namespace *save_dpns)
{
	PlanState  *ps = (PlanState *) lfirst(ancestor_cell);
	List	   *ancestors;

	/* Save state for restoration later */
	*save_dpns = *dpns;

	/* Build a new ancestor list with just this node's ancestors */
	ancestors = NIL;
	while ((ancestor_cell = lnext(ancestor_cell)) != NULL)
		ancestors = lappend(ancestors, lfirst(ancestor_cell));
	dpns->ancestors = ancestors;

	/* Set attention on selected ancestor */
	set_deparse_planstate(dpns, ps);
}

/*
 * pop_ancestor_plan: undo the effects of push_ancestor_plan
 */
static void
pop_ancestor_plan(deparse_namespace *dpns, deparse_namespace *save_dpns)
{
	/* Free the ancestor list made in push_ancestor_plan */
	list_free(dpns->ancestors);

	/* Restore fields changed by push_ancestor_plan */
	*dpns = *save_dpns;
}


/* ----------
 * make_ruledef			- reconstruct the CREATE RULE command
 *				  for a given pg_rewrite tuple
 * ----------
 */
static void
make_ruledef(StringInfo buf, HeapTuple ruletup, TupleDesc rulettc,
			 int prettyFlags)
{
	char	   *rulename;
	char		ev_type;
	Oid			ev_class;
	int2		ev_attr;
	bool		is_instead;
	char	   *ev_qual;
	char	   *ev_action;
	List	   *actions = NIL;
	int			fno;
	Datum		dat;
	bool		isnull;

	/*
	 * Get the attribute values from the rules tuple
	 */
	fno = SPI_fnumber(rulettc, "rulename");
	dat = SPI_getbinval(ruletup, rulettc, fno, &isnull);
	Assert(!isnull);
	rulename = NameStr(*(DatumGetName(dat)));

	fno = SPI_fnumber(rulettc, "ev_type");
	dat = SPI_getbinval(ruletup, rulettc, fno, &isnull);
	Assert(!isnull);
	ev_type = DatumGetChar(dat);

	fno = SPI_fnumber(rulettc, "ev_class");
	dat = SPI_getbinval(ruletup, rulettc, fno, &isnull);
	Assert(!isnull);
	ev_class = DatumGetObjectId(dat);

	fno = SPI_fnumber(rulettc, "ev_attr");
	dat = SPI_getbinval(ruletup, rulettc, fno, &isnull);
	Assert(!isnull);
	ev_attr = DatumGetInt16(dat);

	fno = SPI_fnumber(rulettc, "is_instead");
	dat = SPI_getbinval(ruletup, rulettc, fno, &isnull);
	Assert(!isnull);
	is_instead = DatumGetBool(dat);

	/* these could be nulls */
	fno = SPI_fnumber(rulettc, "ev_qual");
	ev_qual = SPI_getvalue(ruletup, rulettc, fno);

	fno = SPI_fnumber(rulettc, "ev_action");
	ev_action = SPI_getvalue(ruletup, rulettc, fno);
	if (ev_action != NULL)
		actions = (List *) stringToNode(ev_action);

	/*
	 * Build the rules definition text
	 */
	appendStringInfo(buf, "CREATE RULE %s AS",
					 quote_identifier(rulename));

	if (prettyFlags & PRETTYFLAG_INDENT)
		appendStringInfoString(buf, "\n    ON ");
	else
		appendStringInfoString(buf, " ON ");

	/* The event the rule is fired for */
	switch (ev_type)
	{
		case '1':
			appendStringInfo(buf, "SELECT");
			break;

		case '2':
			appendStringInfo(buf, "UPDATE");
			break;

		case '3':
			appendStringInfo(buf, "INSERT");
			break;

		case '4':
			appendStringInfo(buf, "DELETE");
			break;

		default:
			ereport(ERROR,
					(errcode(ERRCODE_FEATURE_NOT_SUPPORTED),
					 errmsg("rule \"%s\" has unsupported event type %d",
							rulename, ev_type)));
			break;
	}

	/* The relation the rule is fired on */
	appendStringInfo(buf, " TO %s", generate_relation_name(ev_class, NIL));
	if (ev_attr > 0)
		appendStringInfo(buf, ".%s",
						 quote_identifier(get_relid_attribute_name(ev_class,
																   ev_attr)));

	/* If the rule has an event qualification, add it */
	if (ev_qual == NULL)
		ev_qual = "";
	if (strlen(ev_qual) > 0 && strcmp(ev_qual, "<>") != 0)
	{
		Node	   *qual;
		Query	   *query;
		deparse_context context;
		deparse_namespace dpns;

		if (prettyFlags & PRETTYFLAG_INDENT)
			appendStringInfoString(buf, "\n  ");
		appendStringInfo(buf, " WHERE ");

		qual = stringToNode(ev_qual);

		/*
		 * We need to make a context for recognizing any Vars in the qual
		 * (which can only be references to OLD and NEW).  Use the rtable of
		 * the first query in the action list for this purpose.
		 */
		query = (Query *) linitial(actions);

		/*
		 * If the action is INSERT...SELECT, OLD/NEW have been pushed down
		 * into the SELECT, and that's what we need to look at. (Ugly kluge
		 * ... try to fix this when we redesign querytrees.)
		 */
		query = getInsertSelectQuery(query, NULL);

		/* Must acquire locks right away; see notes in get_query_def() */
		AcquireRewriteLocks(query, false);

		context.buf = buf;
		context.namespaces = list_make1(&dpns);
		context.windowClause = NIL;
		context.windowTList = NIL;
		context.varprefix = (list_length(query->rtable) != 1);
		context.prettyFlags = prettyFlags;
		context.indentLevel = PRETTYINDENT_STD;
#ifdef PGXC
		context.finalise_aggs = false;
#endif /* PGXC */

		memset(&dpns, 0, sizeof(dpns));
		dpns.rtable = query->rtable;
		dpns.ctes = query->cteList;
#ifdef PGXC
		dpns.remotequery = false;
#endif
		get_rule_expr(qual, &context, false);
	}

	appendStringInfo(buf, " DO ");

	/* The INSTEAD keyword (if so) */
	if (is_instead)
		appendStringInfo(buf, "INSTEAD ");

	/* Finally the rules actions */
	if (list_length(actions) > 1)
	{
		ListCell   *action;
		Query	   *query;

		appendStringInfo(buf, "(");
		foreach(action, actions)
		{
			query = (Query *) lfirst(action);
			get_query_def(query, buf, NIL, NULL, prettyFlags, 0);
			if (prettyFlags)
				appendStringInfo(buf, ";\n");
			else
				appendStringInfo(buf, "; ");
		}
		appendStringInfo(buf, ");");
	}
	else if (list_length(actions) == 0)
	{
		appendStringInfo(buf, "NOTHING;");
	}
	else
	{
		Query	   *query;

		query = (Query *) linitial(actions);
		get_query_def(query, buf, NIL, NULL, prettyFlags, 0);
		appendStringInfo(buf, ";");
	}
}


/* ----------
 * make_viewdef			- reconstruct the SELECT part of a
 *				  view rewrite rule
 * ----------
 */
static void
make_viewdef(StringInfo buf, HeapTuple ruletup, TupleDesc rulettc,
			 int prettyFlags)
{
	Query	   *query;
	char		ev_type;
	Oid			ev_class;
	int2		ev_attr;
	bool		is_instead;
	char	   *ev_qual;
	char	   *ev_action;
	List	   *actions = NIL;
	Relation	ev_relation;
	int			fno;
	bool		isnull;

	/*
	 * Get the attribute values from the rules tuple
	 */
	fno = SPI_fnumber(rulettc, "ev_type");
	ev_type = (char) SPI_getbinval(ruletup, rulettc, fno, &isnull);

	fno = SPI_fnumber(rulettc, "ev_class");
	ev_class = (Oid) SPI_getbinval(ruletup, rulettc, fno, &isnull);

	fno = SPI_fnumber(rulettc, "ev_attr");
	ev_attr = (int2) SPI_getbinval(ruletup, rulettc, fno, &isnull);

	fno = SPI_fnumber(rulettc, "is_instead");
	is_instead = (bool) SPI_getbinval(ruletup, rulettc, fno, &isnull);

	fno = SPI_fnumber(rulettc, "ev_qual");
	ev_qual = SPI_getvalue(ruletup, rulettc, fno);

	fno = SPI_fnumber(rulettc, "ev_action");
	ev_action = SPI_getvalue(ruletup, rulettc, fno);
	if (ev_action != NULL)
		actions = (List *) stringToNode(ev_action);

	if (list_length(actions) != 1)
	{
		appendStringInfo(buf, "Not a view");
		return;
	}

	query = (Query *) linitial(actions);

	if (ev_type != '1' || ev_attr >= 0 || !is_instead ||
		strcmp(ev_qual, "<>") != 0 || query->commandType != CMD_SELECT)
	{
		appendStringInfo(buf, "Not a view");
		return;
	}

	ev_relation = heap_open(ev_class, AccessShareLock);

	get_query_def(query, buf, NIL, RelationGetDescr(ev_relation),
				  prettyFlags, 0);
	appendStringInfo(buf, ";");

	heap_close(ev_relation, AccessShareLock);
}


#ifdef PGXC
/* ----------
 * deparse_query			- Parse back one query parsetree
 *
 * Purpose of this function is to build up statement for a RemoteQuery
 * It just calls get_query_def without pretty print flags
 * ----------
 */
void
deparse_query(Query *query, StringInfo buf, List *parentnamespace)
{
	get_query_def(query, buf, parentnamespace, NULL, 0, 0);
}

/* code borrowed from get_insert_query_def */
void
get_query_def_from_valuesList(Query *query, StringInfo buf)
{
	
	RangeTblEntry *select_rte = NULL;
	RangeTblEntry *values_rte = NULL;
	RangeTblEntry *rte;
	char	   *sep;
	ListCell   *values_cell;
	ListCell   *l;
	List	   *strippedexprs;
	deparse_context context;
	deparse_namespace dpns;

	/*
	 * Before we begin to examine the query, acquire locks on referenced
	 * relations, and fix up deleted columns in JOIN RTEs.	This ensures
	 * consistent results.	Note we assume it's OK to scribble on the passed
	 * querytree!
	 */
	AcquireRewriteLocks(query, false);

	context.buf = buf;
	context.namespaces = NIL;
	context.windowClause = NIL;
	context.windowTList = NIL;
	context.varprefix = (list_length(query->rtable) != 1);
	context.prettyFlags = 0;
	context.indentLevel = 0;
#ifdef PGXC
	context.finalise_aggs = query->qry_finalise_aggs;
#endif /* PGXC */

	dpns.rtable = query->rtable;
	dpns.ctes = query->cteList;
	dpns.planstate = NULL;
	dpns.ancestors = NIL;
	dpns.outer_plan = dpns.inner_plan = NULL;
	dpns.outer_planstate = dpns.inner_planstate = NULL;
	dpns.remotequery = false;

	/*
	 * If it's an INSERT ... SELECT or VALUES (...), (...), ... there will be
	 * a single RTE for the SELECT or VALUES.
	 */
	foreach(l, query->rtable)
	{
		rte = (RangeTblEntry *) lfirst(l);

		if (rte->rtekind == RTE_SUBQUERY)
		{
			if (select_rte)
				elog(ERROR, "too many subquery RTEs in INSERT");
			select_rte = rte;
		}

		if (rte->rtekind == RTE_VALUES)
		{
			if (values_rte)
				elog(ERROR, "too many values RTEs in INSERT");
			values_rte = rte;
		}
	}
	if (select_rte && values_rte)
		elog(ERROR, "both subquery and values RTEs in INSERT");

	/*
	 * Start the query with INSERT INTO relname
	 */
	rte = rt_fetch(query->resultRelation, query->rtable);
	Assert(rte->rtekind == RTE_RELATION);

	appendStringInfo(buf, "INSERT INTO %s (",
					 generate_relation_name(rte->relid, NIL));

	/*
	 * Add the insert-column-names list.  To handle indirection properly, we
	 * need to look for indirection nodes in the top targetlist (if it's
	 * INSERT ... SELECT or INSERT ... single VALUES), or in the first
	 * expression list of the VALUES RTE (if it's INSERT ... multi VALUES). We
	 * assume that all the expression lists will have similar indirection in
	 * the latter case.
	 */
	if (values_rte)
		values_cell = list_head((List *) linitial(values_rte->values_lists));
	else
		values_cell = NULL;
	strippedexprs = NIL;
	sep = "";
	foreach(l, query->targetList)
	{
		TargetEntry *tle = (TargetEntry *) lfirst(l);

		elog(DEBUG1, "targetEntry type is %d\n)", tle->expr->type);
		if (tle->resjunk || !IsA(tle->expr, Var))
			continue;			/* ignore junk entries */

		appendStringInfoString(buf, sep);
		sep = ", ";

		/*
		 * Put out name of target column; look in the catalogs, not at
		 * tle->resname, since resname will fail to track RENAME.
		 */
		appendStringInfoString(buf,quote_identifier(get_relid_attribute_name(rte->relid, tle->resno)));

		/*
		 * Print any indirection needed (subfields or subscripts), and strip
		 * off the top-level nodes representing the indirection assignments.
		 */
		if (values_cell)
		{
			/* we discard the stripped expression in this case */
			processIndirection((Node *) lfirst(values_cell), &context, true);
			values_cell = lnext(values_cell);
		}
		else
		{
			/* we keep a list of the stripped expressions in this case */
			strippedexprs = lappend(strippedexprs, processIndirection((Node *) tle->expr, &context, true));
		}
	}
	appendStringInfo(buf, ") ");

	if (select_rte)
	{
		/* Add the SELECT */
		get_query_def(select_rte->subquery, buf, NIL, NULL,
					  context.prettyFlags, context.indentLevel);
	}
	else if (values_rte)
	{
		/* A WITH clause is possible here */
		get_with_clause(query, &context);
		/* Add the multi-VALUES expression lists */
		get_values_def(values_rte->values_lists, &context);
	}
	else
	{
		/* A WITH clause is possible here */
		get_with_clause(query, &context);
		/* Add the single-VALUES expression list */
		appendContextKeyword(&context, "VALUES (",
							 -PRETTYINDENT_STD, PRETTYINDENT_STD, 2);
		get_rule_expr((Node *) strippedexprs, &context, false);
		appendStringInfoChar(buf, ')');
	}

	/* Add RETURNING if present */
	if (query->returningList)
	{
		appendContextKeyword(&context, " RETURNING",
							 -PRETTYINDENT_STD, PRETTYINDENT_STD, 1);
		get_target_list(query->returningList, &context, NULL);
	}
}
#endif
/* ----------
 * get_query_def			- Parse back one query parsetree
 *
 * If resultDesc is not NULL, then it is the output tuple descriptor for
 * the view represented by a SELECT query.
 * ----------
 */
static void
get_query_def(Query *query, StringInfo buf, List *parentnamespace,
			  TupleDesc resultDesc, int prettyFlags, int startIndent)
{
	deparse_context context;
	deparse_namespace dpns;

	/*
	 * Before we begin to examine the query, acquire locks on referenced
	 * relations, and fix up deleted columns in JOIN RTEs.	This ensures
	 * consistent results.	Note we assume it's OK to scribble on the passed
	 * querytree!
	 */
	AcquireRewriteLocks(query, false);

	context.buf = buf;
	context.namespaces = lcons(&dpns, list_copy(parentnamespace));
	context.windowClause = NIL;
	context.windowTList = NIL;
	context.varprefix = (parentnamespace != NIL ||
						 list_length(query->rtable) != 1);
	context.prettyFlags = prettyFlags;
	context.indentLevel = startIndent;
#ifdef PGXC
	context.finalise_aggs = query->qry_finalise_aggs;
#endif /* PGXC */

	memset(&dpns, 0, sizeof(dpns));
	dpns.rtable = query->rtable;
	dpns.ctes = query->cteList;
#ifdef PGXC
	dpns.remotequery = false;
#endif

	switch (query->commandType)
	{
		case CMD_SELECT:
			get_select_query_def(query, &context, resultDesc);
			break;

		case CMD_UPDATE:
			get_update_query_def(query, &context);
			break;

		case CMD_INSERT:
			get_insert_query_def(query, &context);
			break;

		case CMD_DELETE:
			get_delete_query_def(query, &context);
			break;

		case CMD_NOTHING:
			appendStringInfo(buf, "NOTHING");
			break;

		case CMD_UTILITY:
			get_utility_query_def(query, &context);
			break;

		default:
			elog(ERROR, "unrecognized query command type: %d",
				 query->commandType);
			break;
	}
}

/* ----------
 * get_values_def			- Parse back a VALUES list
 * ----------
 */
static void
get_values_def(List *values_lists, deparse_context *context)
{
	StringInfo	buf = context->buf;
	bool		first_list = true;
	ListCell   *vtl;

	appendStringInfoString(buf, "VALUES ");

	foreach(vtl, values_lists)
	{
		List	   *sublist = (List *) lfirst(vtl);
		bool		first_col = true;
		ListCell   *lc;

		if (first_list)
			first_list = false;
		else
			appendStringInfoString(buf, ", ");

		appendStringInfoChar(buf, '(');
		foreach(lc, sublist)
		{
			Node	   *col = (Node *) lfirst(lc);

			if (first_col)
				first_col = false;
			else
				appendStringInfoChar(buf, ',');

			/*
			 * Strip any top-level nodes representing indirection assignments,
			 * then print the result.
			 */
			get_rule_expr(processIndirection(col, context, false),
						  context, false);
		}
		appendStringInfoChar(buf, ')');
	}
}

/* ----------
 * get_with_clause			- Parse back a WITH clause
 * ----------
 */
static void
get_with_clause(Query *query, deparse_context *context)
{
	StringInfo	buf = context->buf;
	const char *sep;
	ListCell   *l;

	if (query->cteList == NIL)
		return;

	if (PRETTY_INDENT(context))
	{
		context->indentLevel += PRETTYINDENT_STD;
		appendStringInfoChar(buf, ' ');
	}

	if (query->hasRecursive)
		sep = "WITH RECURSIVE ";
	else
		sep = "WITH ";
	foreach(l, query->cteList)
	{
		CommonTableExpr *cte = (CommonTableExpr *) lfirst(l);

		appendStringInfoString(buf, sep);
		appendStringInfoString(buf, quote_identifier(cte->ctename));
		if (cte->aliascolnames)
		{
			bool		first = true;
			ListCell   *col;

			appendStringInfoChar(buf, '(');
			foreach(col, cte->aliascolnames)
			{
				if (first)
					first = false;
				else
					appendStringInfoString(buf, ", ");
				appendStringInfoString(buf,
									   quote_identifier(strVal(lfirst(col))));
			}
			appendStringInfoChar(buf, ')');
		}
		appendStringInfoString(buf, " AS (");
		if (PRETTY_INDENT(context))
			appendContextKeyword(context, "", 0, 0, 0);
		get_query_def((Query *) cte->ctequery, buf, context->namespaces, NULL,
					  context->prettyFlags, context->indentLevel);
		if (PRETTY_INDENT(context))
			appendContextKeyword(context, "", 0, 0, 0);
		appendStringInfoChar(buf, ')');
		sep = ", ";
	}

	if (PRETTY_INDENT(context))
	{
		context->indentLevel -= PRETTYINDENT_STD;
		appendContextKeyword(context, "", 0, 0, 0);
	}
	else
		appendStringInfoChar(buf, ' ');
}

/* ----------
 * get_select_query_def			- Parse back a SELECT parsetree
 * ----------
 */
static void
get_select_query_def(Query *query, deparse_context *context,
					 TupleDesc resultDesc)
{
	StringInfo	buf = context->buf;
	List	   *save_windowclause;
	List	   *save_windowtlist;
	bool		force_colno;
	ListCell   *l;

	/* Insert the WITH clause if given */
	get_with_clause(query, context);

	/* Set up context for possible window functions */
	save_windowclause = context->windowClause;
	context->windowClause = query->windowClause;
	save_windowtlist = context->windowTList;
	context->windowTList = query->targetList;

	/*
	 * If the Query node has a setOperations tree, then it's the top level of
	 * a UNION/INTERSECT/EXCEPT query; only the WITH, ORDER BY and LIMIT
	 * fields are interesting in the top query itself.
	 */
	if (query->setOperations)
	{
		get_setop_query(query->setOperations, query, context, resultDesc);
		/* ORDER BY clauses must be simple in this case */
		force_colno = true;
	}
	else
	{
		get_basic_select_query(query, context, resultDesc);
		force_colno = false;
	}

	/* Add the ORDER BY clause if given */
	if (query->sortClause != NIL)
	{
		appendContextKeyword(context, " ORDER BY ",
							 -PRETTYINDENT_STD, PRETTYINDENT_STD, 1);
		get_rule_orderby(query->sortClause, query->targetList,
						 force_colno, context);
	}

	/* Add the LIMIT clause if given */
	if (query->limitOffset != NULL)
	{
		appendContextKeyword(context, " OFFSET ",
							 -PRETTYINDENT_STD, PRETTYINDENT_STD, 0);
		get_rule_expr(query->limitOffset, context, false);
	}
	if (query->limitCount != NULL)
	{
		appendContextKeyword(context, " LIMIT ",
							 -PRETTYINDENT_STD, PRETTYINDENT_STD, 0);
		if (IsA(query->limitCount, Const) &&
			((Const *) query->limitCount)->constisnull)
			appendStringInfo(buf, "ALL");
		else
			get_rule_expr(query->limitCount, context, false);
	}

	/* Add FOR UPDATE/SHARE clauses if present */
	if (query->hasForUpdate)
	{
		foreach(l, query->rowMarks)
		{
			RowMarkClause *rc = (RowMarkClause *) lfirst(l);
			RangeTblEntry *rte = rt_fetch(rc->rti, query->rtable);

			/* don't print implicit clauses */
			if (rc->pushedDown)
				continue;

			if (rc->forUpdate)
				appendContextKeyword(context, " FOR UPDATE",
									 -PRETTYINDENT_STD, PRETTYINDENT_STD, 0);
			else
				appendContextKeyword(context, " FOR SHARE",
									 -PRETTYINDENT_STD, PRETTYINDENT_STD, 0);
			appendStringInfo(buf, " OF %s",
							 quote_identifier(rte->eref->aliasname));
			if (rc->noWait)
				appendStringInfo(buf, " NOWAIT");
		}
	}

	context->windowClause = save_windowclause;
	context->windowTList = save_windowtlist;
}

static void
get_basic_select_query(Query *query, deparse_context *context,
					   TupleDesc resultDesc)
{
	StringInfo	buf = context->buf;
	char	   *sep;
	ListCell   *l;

	if (PRETTY_INDENT(context))
	{
		context->indentLevel += PRETTYINDENT_STD;
		appendStringInfoChar(buf, ' ');
	}

	/*
	 * If the query looks like SELECT * FROM (VALUES ...), then print just the
	 * VALUES part.  This reverses what transformValuesClause() did at parse
	 * time.  If the jointree contains just a single VALUES RTE, we assume
	 * this case applies (without looking at the targetlist...)
	 */
	if (list_length(query->jointree->fromlist) == 1)
	{
		RangeTblRef *rtr = (RangeTblRef *) linitial(query->jointree->fromlist);

		if (IsA(rtr, RangeTblRef))
		{
			RangeTblEntry *rte = rt_fetch(rtr->rtindex, query->rtable);

			if (rte->rtekind == RTE_VALUES)
			{
				get_values_def(rte->values_lists, context);
				return;
			}
		}
	}

	/*
	 * Build up the query string - first we say SELECT
	 */
	appendStringInfo(buf, "SELECT");

	/* Add the DISTINCT clause if given */
	if (query->distinctClause != NIL)
	{
		if (query->hasDistinctOn)
		{
			appendStringInfo(buf, " DISTINCT ON (");
			sep = "";
			foreach(l, query->distinctClause)
			{
				SortGroupClause *srt = (SortGroupClause *) lfirst(l);

				appendStringInfoString(buf, sep);
				get_rule_sortgroupclause(srt, query->targetList,
										 false, context);
				sep = ", ";
			}
			appendStringInfo(buf, ")");
		}
		else
			appendStringInfo(buf, " DISTINCT");
	}

	/* Then we tell what to select (the targetlist) */
	get_target_list(query->targetList, context, resultDesc);

	/* Add the FROM clause if needed */
	get_from_clause(query, " FROM ", context);

	/* Add the WHERE clause if given */
	if (query->jointree->quals != NULL)
	{
		appendContextKeyword(context, " WHERE ",
							 -PRETTYINDENT_STD, PRETTYINDENT_STD, 1);
		get_rule_expr(query->jointree->quals, context, false);
	}

	/* Add the GROUP BY clause if given */
	if (query->groupClause != NULL)
	{
		appendContextKeyword(context, " GROUP BY ",
							 -PRETTYINDENT_STD, PRETTYINDENT_STD, 1);
		sep = "";
		foreach(l, query->groupClause)
		{
			SortGroupClause *grp = (SortGroupClause *) lfirst(l);

			appendStringInfoString(buf, sep);
			get_rule_sortgroupclause(grp, query->targetList,
									 false, context);
			sep = ", ";
		}
	}

	/* Add the HAVING clause if given */
	if (query->havingQual != NULL)
	{
		appendContextKeyword(context, " HAVING ",
							 -PRETTYINDENT_STD, PRETTYINDENT_STD, 0);
		get_rule_expr(query->havingQual, context, false);
	}

	/* Add the WINDOW clause if needed */
	if (query->windowClause != NIL)
		get_rule_windowclause(query, context);
}

/* ----------
 * get_target_list			- Parse back a SELECT target list
 *
 * This is also used for RETURNING lists in INSERT/UPDATE/DELETE.
 * ----------
 */
static void
get_target_list(List *targetList, deparse_context *context,
				TupleDesc resultDesc)
{
	StringInfo	buf = context->buf;
	char	   *sep;
	int			colno;
	ListCell   *l;
<<<<<<< HEAD
#ifdef PGXC
	bool no_targetlist = true;
#endif
=======
	bool		last_was_multiline = false;
>>>>>>> 80edfd76

	sep = " ";
	colno = 0;
	foreach(l, targetList)
	{
		TargetEntry *tle = (TargetEntry *) lfirst(l);
		char	   *colname;
		char	   *attname;
		StringInfoData targetbuf;
		int			leading_nl_pos = -1;
		char	   *trailing_nl;
		int			pos;

		if (tle->resjunk)
			continue;			/* ignore junk entries */

#ifdef PGXC
		/* Found at least one element in the target list */
		if (no_targetlist)
			no_targetlist = false;
#endif

		appendStringInfoString(buf, sep);
		sep = ", ";
		colno++;

		/*
		 * Put the new field spec into targetbuf so we can decide after we've
		 * got it whether or not it needs to go on a new line.
		 */

		initStringInfo(&targetbuf);
		context->buf = &targetbuf;

		/*
		 * We special-case Var nodes rather than using get_rule_expr. This is
		 * needed because get_rule_expr will display a whole-row Var as
		 * "foo.*", which is the preferred notation in most contexts, but at
		 * the top level of a SELECT list it's not right (the parser will
		 * expand that notation into multiple columns, yielding behavior
		 * different from a whole-row Var).  We need to call get_variable
		 * directly so that we can tell it to do the right thing.
		 */
		if (tle->expr && IsA(tle->expr, Var))
		{
			attname = get_variable((Var *) tle->expr, 0, true, context);
		}
		else
		{
			get_rule_expr((Node *) tle->expr, context, true);
			/* We'll show the AS name unless it's this: */
			attname = "?column?";
		}

		/*
		 * Figure out what the result column should be called.	In the context
		 * of a view, use the view's tuple descriptor (so as to pick up the
		 * effects of any column RENAME that's been done on the view).
		 * Otherwise, just use what we can find in the TLE.
		 */
		if (resultDesc && colno <= resultDesc->natts)
			colname = NameStr(resultDesc->attrs[colno - 1]->attname);
		else
			colname = tle->resname;

		/* Show AS unless the column's name is correct as-is */
		if (colname)			/* resname could be NULL */
		{
			if (attname == NULL || strcmp(attname, colname) != 0)
				appendStringInfo(&targetbuf, " AS %s", quote_identifier(colname));
		}

		/* Restore context buffer */

		context->buf = buf;

		/* Does the new field start with whitespace plus a new line? */

		for (pos = 0; pos < targetbuf.len; pos++)
		{
			if (targetbuf.data[pos] == '\n')
			{
				leading_nl_pos = pos;
				break;
			}
			if (targetbuf.data[pos] > ' ')
				break;
		}

		/* Locate the start of the current	line in the buffer */

		trailing_nl = (strrchr(buf->data, '\n'));
		if (trailing_nl == NULL)
			trailing_nl = buf->data;
		else
			trailing_nl++;

		/*
		 * If the field we're adding is the first in the list, or it already
		 * has a leading newline, or wrap mode is disabled (pretty_wrap < 0),
		 * don't add anything. Otherwise, add a newline, plus some
		 * indentation, if either the new field would cause an overflow or the
		 * last field used more than one line.
		 */

		if (colno > 1 &&
			leading_nl_pos == -1 &&
			pretty_wrap >= 0 &&
			((strlen(trailing_nl) + strlen(targetbuf.data) > pretty_wrap) ||
			 last_was_multiline))
		{
			appendContextKeyword(context, "", -PRETTYINDENT_STD,
								 PRETTYINDENT_STD, PRETTYINDENT_VAR);
		}

		/* Add the new field */

		appendStringInfoString(buf, targetbuf.data);


		/* Keep track of this field's status for next iteration */

		last_was_multiline =
			(strchr(targetbuf.data + leading_nl_pos + 1, '\n') != NULL);

		/* cleanup */

		pfree(targetbuf.data);
	}

#ifdef PGXC
	/* 
	 * Because the empty target list can generate invalid SQL
	 * clause. Here, just fill a '*' to process a table without
	 * any columns, this statement will be sent to Datanodes
	 * and treated correctly on remote nodes.
	 */
	if (no_targetlist)
		appendStringInfo(buf, " *");
#endif
}

static void
get_setop_query(Node *setOp, Query *query, deparse_context *context,
				TupleDesc resultDesc)
{
	StringInfo	buf = context->buf;
	bool		need_paren;

	if (IsA(setOp, RangeTblRef))
	{
		RangeTblRef *rtr = (RangeTblRef *) setOp;
		RangeTblEntry *rte = rt_fetch(rtr->rtindex, query->rtable);
		Query	   *subquery = rte->subquery;

		Assert(subquery != NULL);
		Assert(subquery->setOperations == NULL);
		/* Need parens if WITH, ORDER BY, FOR UPDATE, or LIMIT; see gram.y */
		need_paren = (subquery->cteList ||
					  subquery->sortClause ||
					  subquery->rowMarks ||
					  subquery->limitOffset ||
					  subquery->limitCount);
		if (need_paren)
			appendStringInfoChar(buf, '(');
		get_query_def(subquery, buf, context->namespaces, resultDesc,
					  context->prettyFlags, context->indentLevel);
		if (need_paren)
			appendStringInfoChar(buf, ')');
	}
	else if (IsA(setOp, SetOperationStmt))
	{
		SetOperationStmt *op = (SetOperationStmt *) setOp;

		if (PRETTY_INDENT(context))
		{
			context->indentLevel += PRETTYINDENT_STD;
			appendStringInfoSpaces(buf, PRETTYINDENT_STD);
		}

		/*
		 * We force parens whenever nesting two SetOperationStmts. There are
		 * some cases in which parens are needed around a leaf query too, but
		 * those are more easily handled at the next level down (see code
		 * above).
		 */
		need_paren = !IsA(op->larg, RangeTblRef);

		if (need_paren)
			appendStringInfoChar(buf, '(');
		get_setop_query(op->larg, query, context, resultDesc);
		if (need_paren)
			appendStringInfoChar(buf, ')');

		if (!PRETTY_INDENT(context))
			appendStringInfoChar(buf, ' ');
		switch (op->op)
		{
			case SETOP_UNION:
				appendContextKeyword(context, "UNION ",
									 -PRETTYINDENT_STD, PRETTYINDENT_STD, 0);
				break;
			case SETOP_INTERSECT:
				appendContextKeyword(context, "INTERSECT ",
									 -PRETTYINDENT_STD, PRETTYINDENT_STD, 0);
				break;
			case SETOP_EXCEPT:
				appendContextKeyword(context, "EXCEPT ",
									 -PRETTYINDENT_STD, PRETTYINDENT_STD, 0);
				break;
			default:
				elog(ERROR, "unrecognized set op: %d",
					 (int) op->op);
		}
		if (op->all)
			appendStringInfo(buf, "ALL ");

		if (PRETTY_INDENT(context))
			appendContextKeyword(context, "", 0, 0, 0);

		need_paren = !IsA(op->rarg, RangeTblRef);

		if (need_paren)
			appendStringInfoChar(buf, '(');
		get_setop_query(op->rarg, query, context, resultDesc);
		if (need_paren)
			appendStringInfoChar(buf, ')');

		if (PRETTY_INDENT(context))
			context->indentLevel -= PRETTYINDENT_STD;
	}
	else
	{
		elog(ERROR, "unrecognized node type: %d",
			 (int) nodeTag(setOp));
	}
}

/*
 * Display a sort/group clause.
 *
 * Also returns the expression tree, so caller need not find it again.
 */
static Node *
get_rule_sortgroupclause(SortGroupClause *srt, List *tlist, bool force_colno,
						 deparse_context *context)
{
	StringInfo	buf = context->buf;
	TargetEntry *tle;
	Node	   *expr;

	tle = get_sortgroupclause_tle(srt, tlist);
	expr = (Node *) tle->expr;

	/*
	 * Use column-number form if requested by caller.  Otherwise, if
	 * expression is a constant, force it to be dumped with an explicit cast
	 * as decoration --- this is because a simple integer constant is
	 * ambiguous (and will be misinterpreted by findTargetlistEntry()) if we
	 * dump it without any decoration.	Otherwise, just dump the expression
	 * normally.
	 */
	if (force_colno)
	{
		Assert(!tle->resjunk);
		appendStringInfo(buf, "%d", tle->resno);
	}
	else if (expr && IsA(expr, Const))
		get_const_expr((Const *) expr, context, 1);
	else
		get_rule_expr(expr, context, true);

	return expr;
}

/*
 * Display an ORDER BY list.
 */
static void
get_rule_orderby(List *orderList, List *targetList,
				 bool force_colno, deparse_context *context)
{
	StringInfo	buf = context->buf;
	const char *sep;
	ListCell   *l;

	sep = "";
	foreach(l, orderList)
	{
		SortGroupClause *srt = (SortGroupClause *) lfirst(l);
		Node	   *sortexpr;
		Oid			sortcoltype;
		TypeCacheEntry *typentry;

		appendStringInfoString(buf, sep);
		sortexpr = get_rule_sortgroupclause(srt, targetList,
											force_colno, context);
		sortcoltype = exprType(sortexpr);
		/* See whether operator is default < or > for datatype */
		typentry = lookup_type_cache(sortcoltype,
									 TYPECACHE_LT_OPR | TYPECACHE_GT_OPR);
		if (srt->sortop == typentry->lt_opr)
		{
			/* ASC is default, so emit nothing for it */
			if (srt->nulls_first)
				appendStringInfo(buf, " NULLS FIRST");
		}
		else if (srt->sortop == typentry->gt_opr)
		{
			appendStringInfo(buf, " DESC");
			/* DESC defaults to NULLS FIRST */
			if (!srt->nulls_first)
				appendStringInfo(buf, " NULLS LAST");
		}
		else
		{
			appendStringInfo(buf, " USING %s",
							 generate_operator_name(srt->sortop,
													sortcoltype,
													sortcoltype));
			/* be specific to eliminate ambiguity */
			if (srt->nulls_first)
				appendStringInfo(buf, " NULLS FIRST");
			else
				appendStringInfo(buf, " NULLS LAST");
		}
		sep = ", ";
	}
}

/*
 * Display a WINDOW clause.
 *
 * Note that the windowClause list might contain only anonymous window
 * specifications, in which case we should print nothing here.
 */
static void
get_rule_windowclause(Query *query, deparse_context *context)
{
	StringInfo	buf = context->buf;
	const char *sep;
	ListCell   *l;

	sep = NULL;
	foreach(l, query->windowClause)
	{
		WindowClause *wc = (WindowClause *) lfirst(l);

		if (wc->name == NULL)
			continue;			/* ignore anonymous windows */

		if (sep == NULL)
			appendContextKeyword(context, " WINDOW ",
								 -PRETTYINDENT_STD, PRETTYINDENT_STD, 1);
		else
			appendStringInfoString(buf, sep);

		appendStringInfo(buf, "%s AS ", quote_identifier(wc->name));

		get_rule_windowspec(wc, query->targetList, context);

		sep = ", ";
	}
}

/*
 * Display a window definition
 */
static void
get_rule_windowspec(WindowClause *wc, List *targetList,
					deparse_context *context)
{
	StringInfo	buf = context->buf;
	bool		needspace = false;
	const char *sep;
	ListCell   *l;

	appendStringInfoChar(buf, '(');
	if (wc->refname)
	{
		appendStringInfoString(buf, quote_identifier(wc->refname));
		needspace = true;
	}
	/* partition clauses are always inherited, so only print if no refname */
	if (wc->partitionClause && !wc->refname)
	{
		if (needspace)
			appendStringInfoChar(buf, ' ');
		appendStringInfoString(buf, "PARTITION BY ");
		sep = "";
		foreach(l, wc->partitionClause)
		{
			SortGroupClause *grp = (SortGroupClause *) lfirst(l);

			appendStringInfoString(buf, sep);
			get_rule_sortgroupclause(grp, targetList,
									 false, context);
			sep = ", ";
		}
		needspace = true;
	}
	/* print ordering clause only if not inherited */
	if (wc->orderClause && !wc->copiedOrder)
	{
		if (needspace)
			appendStringInfoChar(buf, ' ');
		appendStringInfoString(buf, "ORDER BY ");
		get_rule_orderby(wc->orderClause, targetList, false, context);
		needspace = true;
	}
	/* framing clause is never inherited, so print unless it's default */
	if (wc->frameOptions & FRAMEOPTION_NONDEFAULT)
	{
		if (needspace)
			appendStringInfoChar(buf, ' ');
		if (wc->frameOptions & FRAMEOPTION_RANGE)
			appendStringInfoString(buf, "RANGE ");
		else if (wc->frameOptions & FRAMEOPTION_ROWS)
			appendStringInfoString(buf, "ROWS ");
		else
			Assert(false);
		if (wc->frameOptions & FRAMEOPTION_BETWEEN)
			appendStringInfoString(buf, "BETWEEN ");
		if (wc->frameOptions & FRAMEOPTION_START_UNBOUNDED_PRECEDING)
			appendStringInfoString(buf, "UNBOUNDED PRECEDING ");
		else if (wc->frameOptions & FRAMEOPTION_START_CURRENT_ROW)
			appendStringInfoString(buf, "CURRENT ROW ");
		else if (wc->frameOptions & FRAMEOPTION_START_VALUE)
		{
			get_rule_expr(wc->startOffset, context, false);
			if (wc->frameOptions & FRAMEOPTION_START_VALUE_PRECEDING)
				appendStringInfoString(buf, " PRECEDING ");
			else if (wc->frameOptions & FRAMEOPTION_START_VALUE_FOLLOWING)
				appendStringInfoString(buf, " FOLLOWING ");
			else
				Assert(false);
		}
		else
			Assert(false);
		if (wc->frameOptions & FRAMEOPTION_BETWEEN)
		{
			appendStringInfoString(buf, "AND ");
			if (wc->frameOptions & FRAMEOPTION_END_UNBOUNDED_FOLLOWING)
				appendStringInfoString(buf, "UNBOUNDED FOLLOWING ");
			else if (wc->frameOptions & FRAMEOPTION_END_CURRENT_ROW)
				appendStringInfoString(buf, "CURRENT ROW ");
			else if (wc->frameOptions & FRAMEOPTION_END_VALUE)
			{
				get_rule_expr(wc->endOffset, context, false);
				if (wc->frameOptions & FRAMEOPTION_END_VALUE_PRECEDING)
					appendStringInfoString(buf, " PRECEDING ");
				else if (wc->frameOptions & FRAMEOPTION_END_VALUE_FOLLOWING)
					appendStringInfoString(buf, " FOLLOWING ");
				else
					Assert(false);
			}
			else
				Assert(false);
		}
		/* we will now have a trailing space; remove it */
		buf->len--;
	}
	appendStringInfoChar(buf, ')');
}

/* ----------
 * get_insert_query_def			- Parse back an INSERT parsetree
 * ----------
 */
static void
get_insert_query_def(Query *query, deparse_context *context)
{
	StringInfo	buf = context->buf;
	RangeTblEntry *select_rte = NULL;
	RangeTblEntry *values_rte = NULL;
	RangeTblEntry *rte;
	char	   *sep;
	ListCell   *values_cell;
	ListCell   *l;
	List	   *strippedexprs;

	/* Insert the WITH clause if given */
	get_with_clause(query, context);

#ifdef PGXC
	/*
	 * In the case of "INSERT ... DEFAULT VALUES" analyzed in pgxc planner,
	 * return the sql statement directly if the table has no default values.
	 */
	if (IS_PGXC_COORDINATOR && !IsConnFromCoord() && !query->targetList)
	{
		appendStringInfo(buf, "%s", query->sql_statement);
		return;
	}
#endif

	/*
	 * If it's an INSERT ... SELECT or VALUES (...), (...), ... there will be
	 * a single RTE for the SELECT or VALUES.
	 */
	foreach(l, query->rtable)
	{
		rte = (RangeTblEntry *) lfirst(l);

		if (rte->rtekind == RTE_SUBQUERY)
		{
			if (select_rte)
				elog(ERROR, "too many subquery RTEs in INSERT");
			select_rte = rte;
		}

		if (rte->rtekind == RTE_VALUES)
		{
			if (values_rte)
				elog(ERROR, "too many values RTEs in INSERT");
			values_rte = rte;
		}
	}
	if (select_rte && values_rte)
		elog(ERROR, "both subquery and values RTEs in INSERT");

#ifdef PGXC
	/*
	 * If it's an INSERT ... SELECT or VALUES (...), (...), ... 
	 * sql_statement is rewritten and assigned in RewriteQuery.
	 * Just return it here.
	 */
	if (IS_PGXC_COORDINATOR && !IsConnFromCoord() && values_rte != NULL)
	{
		appendStringInfo(buf, "%s", query->sql_statement);
		return;
	}
#endif
	/*
	 * Start the query with INSERT INTO relname
	 */
	rte = rt_fetch(query->resultRelation, query->rtable);
	Assert(rte->rtekind == RTE_RELATION);

	if (PRETTY_INDENT(context))
	{
		context->indentLevel += PRETTYINDENT_STD;
		appendStringInfoChar(buf, ' ');
	}
	appendStringInfo(buf, "INSERT INTO %s (",
					 generate_relation_name(rte->relid, NIL));

	/*
	 * Add the insert-column-names list.  To handle indirection properly, we
	 * need to look for indirection nodes in the top targetlist (if it's
	 * INSERT ... SELECT or INSERT ... single VALUES), or in the first
	 * expression list of the VALUES RTE (if it's INSERT ... multi VALUES). We
	 * assume that all the expression lists will have similar indirection in
	 * the latter case.
	 */
	if (values_rte)
		values_cell = list_head((List *) linitial(values_rte->values_lists));
	else
		values_cell = NULL;
	strippedexprs = NIL;
	sep = "";
	foreach(l, query->targetList)
	{
		TargetEntry *tle = (TargetEntry *) lfirst(l);

		if (tle->resjunk)
			continue;			/* ignore junk entries */

		appendStringInfoString(buf, sep);
		sep = ", ";

		/*
		 * Put out name of target column; look in the catalogs, not at
		 * tle->resname, since resname will fail to track RENAME.
		 */
		appendStringInfoString(buf,
						quote_identifier(get_relid_attribute_name(rte->relid,
															   tle->resno)));

		/*
		 * Print any indirection needed (subfields or subscripts), and strip
		 * off the top-level nodes representing the indirection assignments.
		 */
		if (values_cell)
		{
			/* we discard the stripped expression in this case */
			processIndirection((Node *) lfirst(values_cell), context, true);
			values_cell = lnext(values_cell);
		}
		else
		{
			/* we keep a list of the stripped expressions in this case */
			strippedexprs = lappend(strippedexprs,
									processIndirection((Node *) tle->expr,
													   context, true));
		}
	}
	appendStringInfo(buf, ") ");

	if (select_rte)
	{
		/* Add the SELECT */
		get_query_def(select_rte->subquery, buf, NIL, NULL,
					  context->prettyFlags, context->indentLevel);
	}
	else if (values_rte)
	{
		/* Add the multi-VALUES expression lists */
		get_values_def(values_rte->values_lists, context);
	}
	else
	{
		/* Add the single-VALUES expression list */
		appendContextKeyword(context, "VALUES (",
							 -PRETTYINDENT_STD, PRETTYINDENT_STD, 2);
		get_rule_expr((Node *) strippedexprs, context, false);
		appendStringInfoChar(buf, ')');
	}

	/* Add RETURNING if present */
	if (query->returningList)
	{
		appendContextKeyword(context, " RETURNING",
							 -PRETTYINDENT_STD, PRETTYINDENT_STD, 1);
		get_target_list(query->returningList, context, NULL);
	}
}


/* ----------
 * get_update_query_def			- Parse back an UPDATE parsetree
 * ----------
 */
static void
get_update_query_def(Query *query, deparse_context *context)
{
	StringInfo	buf = context->buf;
	char	   *sep;
	RangeTblEntry *rte;
	ListCell   *l;

	/* Insert the WITH clause if given */
	get_with_clause(query, context);

	/*
	 * Start the query with UPDATE relname SET
	 */
	rte = rt_fetch(query->resultRelation, query->rtable);
	Assert(rte->rtekind == RTE_RELATION);
	if (PRETTY_INDENT(context))
	{
		appendStringInfoChar(buf, ' ');
		context->indentLevel += PRETTYINDENT_STD;
	}
	appendStringInfo(buf, "UPDATE %s%s",
					 only_marker(rte),
					 generate_relation_name(rte->relid, NIL));
	if (rte->alias != NULL)
		appendStringInfo(buf, " %s",
						 quote_identifier(rte->alias->aliasname));
	appendStringInfoString(buf, " SET ");

	/* Add the comma separated list of 'attname = value' */
	sep = "";
	foreach(l, query->targetList)
	{
		TargetEntry *tle = (TargetEntry *) lfirst(l);
		Node	   *expr;

		if (tle->resjunk)
			continue;			/* ignore junk entries */

		appendStringInfoString(buf, sep);
		sep = ", ";

		/*
		 * Put out name of target column; look in the catalogs, not at
		 * tle->resname, since resname will fail to track RENAME.
		 */
		appendStringInfoString(buf,
						quote_identifier(get_relid_attribute_name(rte->relid,
															   tle->resno)));

		/*
		 * Print any indirection needed (subfields or subscripts), and strip
		 * off the top-level nodes representing the indirection assignments.
		 */
		expr = processIndirection((Node *) tle->expr, context, true);

		appendStringInfo(buf, " = ");

		get_rule_expr(expr, context, false);
	}

	/* Add the FROM clause if needed */
	get_from_clause(query, " FROM ", context);

	/* Add a WHERE clause if given */
	if (query->jointree->quals != NULL)
	{
		appendContextKeyword(context, " WHERE ",
							 -PRETTYINDENT_STD, PRETTYINDENT_STD, 1);
		get_rule_expr(query->jointree->quals, context, false);
	}

	/* Add RETURNING if present */
	if (query->returningList)
	{
		appendContextKeyword(context, " RETURNING",
							 -PRETTYINDENT_STD, PRETTYINDENT_STD, 1);
		get_target_list(query->returningList, context, NULL);
	}
}


/* ----------
 * get_delete_query_def			- Parse back a DELETE parsetree
 * ----------
 */
static void
get_delete_query_def(Query *query, deparse_context *context)
{
	StringInfo	buf = context->buf;
	RangeTblEntry *rte;

	/* Insert the WITH clause if given */
	get_with_clause(query, context);

	/*
	 * Start the query with DELETE FROM relname
	 */
	rte = rt_fetch(query->resultRelation, query->rtable);
	Assert(rte->rtekind == RTE_RELATION);
	if (PRETTY_INDENT(context))
	{
		appendStringInfoChar(buf, ' ');
		context->indentLevel += PRETTYINDENT_STD;
	}
	appendStringInfo(buf, "DELETE FROM %s%s",
					 only_marker(rte),
					 generate_relation_name(rte->relid, NIL));
	if (rte->alias != NULL)
		appendStringInfo(buf, " %s",
						 quote_identifier(rte->alias->aliasname));

	/* Add the USING clause if given */
	get_from_clause(query, " USING ", context);

	/* Add a WHERE clause if given */
	if (query->jointree->quals != NULL)
	{
		appendContextKeyword(context, " WHERE ",
							 -PRETTYINDENT_STD, PRETTYINDENT_STD, 1);
		get_rule_expr(query->jointree->quals, context, false);
	}

	/* Add RETURNING if present */
	if (query->returningList)
	{
		appendContextKeyword(context, " RETURNING",
							 -PRETTYINDENT_STD, PRETTYINDENT_STD, 1);
		get_target_list(query->returningList, context, NULL);
	}
}


/* ----------
 * get_utility_query_def			- Parse back a UTILITY parsetree
 * ----------
 */
static void
get_utility_query_def(Query *query, deparse_context *context)
{
	StringInfo	buf = context->buf;

	if (query->utilityStmt && IsA(query->utilityStmt, NotifyStmt))
	{
		NotifyStmt *stmt = (NotifyStmt *) query->utilityStmt;

		appendContextKeyword(context, "",
							 0, PRETTYINDENT_STD, 1);
		appendStringInfo(buf, "NOTIFY %s",
						 quote_identifier(stmt->conditionname));
		if (stmt->payload)
		{
			appendStringInfoString(buf, ", ");
			simple_quote_literal(buf, stmt->payload);
		}
	}
#ifdef PGXC	
	else if (query->utilityStmt && IsA(query->utilityStmt, CreateStmt))
	{
		CreateStmt *stmt = (CreateStmt *) query->utilityStmt;
		ListCell   *column;
		const char *delimiter = "";
		RangeVar   *relation = stmt->relation;
		bool		istemp = (relation->relpersistence == RELPERSISTENCE_TEMP);
		bool		isunlogged = (relation->relpersistence == RELPERSISTENCE_UNLOGGED);

		if (istemp && relation->schemaname)
			ereport(ERROR,
					(errcode(ERRCODE_INVALID_TABLE_DEFINITION),
					 errmsg("temporary tables cannot specify a schema name")));

		appendStringInfo(buf, "CREATE %s %s TABLE ",
				istemp ? "TEMP" : "",
				isunlogged ? "UNLOGGED" : "");

		if (relation->schemaname && relation->schemaname[0])
			appendStringInfo(buf, "%s.", relation->schemaname);
		appendStringInfo(buf, "%s", relation->relname);

		appendStringInfo(buf, "(");
		foreach(column, stmt->tableElts)
		{
			Node *node = (Node *) lfirst(column);

			appendStringInfo(buf, "%s", delimiter);
			delimiter = ", ";

			if (IsA(node, ColumnDef))
			{
				ColumnDef *coldef = (ColumnDef *) node;
				TypeName *typename = coldef->typeName;
				Type type;

				/* error out if we have no recourse at all */
				if (!OidIsValid(typename->typeOid))
					ereport(ERROR,
							(errcode(ERRCODE_SYNTAX_ERROR),
							 errmsg("improper type oid: \"%u\"", typename->typeOid)));

				/* get typename from the oid */
				type = typeidType(typename->typeOid);

				if (!HeapTupleIsValid(type))
					ereport(ERROR,
							(errcode(ERRCODE_UNDEFINED_OBJECT),
							 errmsg("type \"%u\" does not exist",
								 typename->typeOid)));
				appendStringInfo(buf, "%s %s", quote_identifier(coldef->colname),
						typeTypeName(type));
				ReleaseSysCache(type);
			}
			else
				elog(ERROR, "Invalid table column definition.");
		}
		appendStringInfo(buf, ")");

		/* Append storage parameters, like for instance WITH (OIDS) */
		if (list_length(stmt->options) > 0)
		{
			Datum        reloptions;
			static char *validnsps[] = HEAP_RELOPT_NAMESPACES;

			reloptions = transformRelOptions((Datum) 0, stmt->options, NULL, validnsps,
										 false, false);

			if (reloptions)
			{
				Datum   sep, txt;
				/* Below is inspired from flatten_reloptions() */
				sep = CStringGetTextDatum(", ");
				txt = OidFunctionCall2(F_ARRAY_TO_TEXT, reloptions, sep);
				appendStringInfo(buf, " WITH (%s)", TextDatumGetCString(txt));
			}
		}

		/* add the on commit clauses for temporary tables */
		switch (stmt->oncommit)
		{
			case ONCOMMIT_NOOP:
				/* do nothing */
				break;

			case ONCOMMIT_PRESERVE_ROWS:
				appendStringInfo(buf, " ON COMMIT PRESERVE ROWS");
				break;

			case ONCOMMIT_DELETE_ROWS:
				appendStringInfo(buf, " ON COMMIT DELETE ROWS");
				break;

			case ONCOMMIT_DROP:
				appendStringInfo(buf, " ON COMMIT DROP");
				break;
		}

		if (stmt->distributeby)
		{
			/* add the on commit clauses for temporary tables */
			switch (stmt->distributeby->disttype)
			{
				case DISTTYPE_REPLICATION:
					appendStringInfo(buf, " DISTRIBUTE BY REPLICATION");
					break;

				case DISTTYPE_HASH:
					appendStringInfo(buf, " DISTRIBUTE BY HASH(%s)", stmt->distributeby->colname);
					break;

				case DISTTYPE_ROUNDROBIN:
					appendStringInfo(buf, " DISTRIBUTE BY ROUND ROBIN");
					break;

				case DISTTYPE_MODULO:
					appendStringInfo(buf, " DISTRIBUTE BY MODULO(%s)", stmt->distributeby->colname);
					break;

				default:
					ereport(ERROR, (errcode(ERRCODE_SYNTAX_ERROR),
								errmsg("Invalid distribution type")));

			}
		}

		if (stmt->subcluster)
		{
			ListCell   *cell;

			switch (stmt->subcluster->clustertype)
			{
				case SUBCLUSTER_NODE:
					appendStringInfo(buf, " TO NODE (");

					/* Add node members */
					Assert(stmt->subcluster->members);
					foreach(cell, stmt->subcluster->members)
					{
						appendStringInfo(buf, " %s", strVal(lfirst(cell)));
						if (cell->next)
							appendStringInfo(buf, ",");
					}
					appendStringInfo(buf, ")");
					break;

				case SUBCLUSTER_GROUP:
					appendStringInfo(buf, " TO GROUP");

					/* Add group members */
					Assert(stmt->subcluster->members);
					foreach(cell, stmt->subcluster->members)
					{
						appendStringInfo(buf, " %s", strVal(lfirst(cell)));
						if (cell->next)
							appendStringInfo(buf, ",");
					}
					break;

				case SUBCLUSTER_NONE:
				default:
					/* Nothing to do */
					break;
			}
		}
	}
#endif	
	else
	{
		/* Currently only NOTIFY utility commands can appear in rules */
		elog(ERROR, "unexpected utility statement type");
	}
}


/*
 * Display a Var appropriately.
 *
 * In some cases (currently only when recursing into an unnamed join)
 * the Var's varlevelsup has to be interpreted with respect to a context
 * above the current one; levelsup indicates the offset.
 *
 * If istoplevel is TRUE, the Var is at the top level of a SELECT's
 * targetlist, which means we need special treatment of whole-row Vars.
 * Instead of the normal "tab.*", we'll print "tab.*::typename", which is a
 * dirty hack to prevent "tab.*" from being expanded into multiple columns.
 * (The parser will strip the useless coercion, so no inefficiency is added in
 * dump and reload.)  We used to print just "tab" in such cases, but that is
 * ambiguous and will yield the wrong result if "tab" is also a plain column
 * name in the query.
 *
 * Returns the attname of the Var, or NULL if the Var has no attname (because
 * it is a whole-row Var).
 */
static char *
get_variable(Var *var, int levelsup, bool istoplevel, deparse_context *context)
{
	StringInfo	buf = context->buf;
	RangeTblEntry *rte;
	AttrNumber	attnum;
	int			netlevelsup;
	deparse_namespace *dpns;
	char	   *schemaname;
	char	   *refname;
	char	   *attname;

	/* Find appropriate nesting depth */
	netlevelsup = var->varlevelsup + levelsup;
	if (netlevelsup >= list_length(context->namespaces))
		elog(ERROR, "bogus varlevelsup: %d offset %d",
			 var->varlevelsup, levelsup);
	dpns = (deparse_namespace *) list_nth(context->namespaces,
										  netlevelsup);

	/*
	 * Try to find the relevant RTE in this rtable.  In a plan tree, it's
	 * likely that varno is OUTER_VAR or INNER_VAR, in which case we must dig
	 * down into the subplans, or INDEX_VAR, which is resolved similarly.
	 */
#ifdef PGXC
	if (dpns->remotequery)
	{
		rte = rt_fetch(1, dpns->rtable);
		attnum = var->varattno;
	}
	else
#endif
	if (var->varno >= 1 && var->varno <= list_length(dpns->rtable))
	{
		rte = rt_fetch(var->varno, dpns->rtable);
		attnum = var->varattno;
	}
	else if (var->varno == OUTER_VAR && dpns->outer_tlist)
	{
		TargetEntry *tle;
		deparse_namespace save_dpns;

		tle = get_tle_by_resno(dpns->outer_tlist, var->varattno);
		if (!tle)
			elog(ERROR, "bogus varattno for OUTER_VAR var: %d", var->varattno);

		Assert(netlevelsup == 0);
		push_child_plan(dpns, dpns->outer_planstate, &save_dpns);

		/*
		 * Force parentheses because our caller probably assumed a Var is a
		 * simple expression.
		 */
		if (!IsA(tle->expr, Var))
			appendStringInfoChar(buf, '(');
		get_rule_expr((Node *) tle->expr, context, true);
		if (!IsA(tle->expr, Var))
			appendStringInfoChar(buf, ')');

		pop_child_plan(dpns, &save_dpns);
		return NULL;
	}
	else if (var->varno == INNER_VAR && dpns->inner_tlist)
	{
		TargetEntry *tle;
		deparse_namespace save_dpns;

		tle = get_tle_by_resno(dpns->inner_tlist, var->varattno);
		if (!tle)
			elog(ERROR, "bogus varattno for INNER_VAR var: %d", var->varattno);

		Assert(netlevelsup == 0);
		push_child_plan(dpns, dpns->inner_planstate, &save_dpns);

		/*
		 * Force parentheses because our caller probably assumed a Var is a
		 * simple expression.
		 */
		if (!IsA(tle->expr, Var))
			appendStringInfoChar(buf, '(');
		get_rule_expr((Node *) tle->expr, context, true);
		if (!IsA(tle->expr, Var))
			appendStringInfoChar(buf, ')');

		pop_child_plan(dpns, &save_dpns);
		return NULL;
	}
	else if (var->varno == INDEX_VAR && dpns->index_tlist)
	{
		TargetEntry *tle;

		tle = get_tle_by_resno(dpns->index_tlist, var->varattno);
		if (!tle)
			elog(ERROR, "bogus varattno for INDEX_VAR var: %d", var->varattno);

		Assert(netlevelsup == 0);

		/*
		 * Force parentheses because our caller probably assumed a Var is a
		 * simple expression.
		 */
		if (!IsA(tle->expr, Var))
			appendStringInfoChar(buf, '(');
		get_rule_expr((Node *) tle->expr, context, true);
		if (!IsA(tle->expr, Var))
			appendStringInfoChar(buf, ')');

		return NULL;
	}
	else
	{
		elog(ERROR, "bogus varno: %d", var->varno);
		return NULL;			/* keep compiler quiet */
	}

	/*
	 * The planner will sometimes emit Vars referencing resjunk elements of a
	 * subquery's target list (this is currently only possible if it chooses
	 * to generate a "physical tlist" for a SubqueryScan or CteScan node).
	 * Although we prefer to print subquery-referencing Vars using the
	 * subquery's alias, that's not possible for resjunk items since they have
	 * no alias.  So in that case, drill down to the subplan and print the
	 * contents of the referenced tlist item.  This works because in a plan
	 * tree, such Vars can only occur in a SubqueryScan or CteScan node, and
	 * we'll have set dpns->inner_planstate to reference the child plan node.
	 */
	if ((rte->rtekind == RTE_SUBQUERY || rte->rtekind == RTE_CTE) &&
		attnum > list_length(rte->eref->colnames) &&
		dpns->inner_planstate)
	{
		TargetEntry *tle;
		deparse_namespace save_dpns;

		tle = get_tle_by_resno(dpns->inner_tlist, var->varattno);
		if (!tle)
			elog(ERROR, "bogus varattno for subquery var: %d", var->varattno);

		Assert(netlevelsup == 0);
		push_child_plan(dpns, dpns->inner_planstate, &save_dpns);

		/*
		 * Force parentheses because our caller probably assumed a Var is a
		 * simple expression.
		 */
		if (!IsA(tle->expr, Var))
			appendStringInfoChar(buf, '(');
		get_rule_expr((Node *) tle->expr, context, true);
		if (!IsA(tle->expr, Var))
			appendStringInfoChar(buf, ')');

		pop_child_plan(dpns, &save_dpns);
		return NULL;
	}

#ifdef PGXC
	if (rte->rtekind == RTE_REMOTE_DUMMY &&
		attnum > list_length(rte->eref->colnames) &&
		dpns->planstate)
	{
		TargetEntry *tle;
		RemoteQuery *rqplan;
		Assert(IsA(dpns->planstate, RemoteQueryState));
		Assert(netlevelsup == 0);

		/*
		 * Get the expression representing the given Var from base_tlist of the
		 * RemoteQuery
		 */
		rqplan = (RemoteQuery *)dpns->planstate->plan;
		Assert(IsA(rqplan, RemoteQuery));
		tle = get_tle_by_resno(rqplan->base_tlist, var->varattno);
		if (!tle)
			elog(ERROR, "bogus varattno for remotequery var: %d", var->varattno);
		/*
		 * Force parentheses because our caller probably assumed a Var is a
		 * simple expression.
		 */
		if (!IsA(tle->expr, Var))
			appendStringInfoChar(buf, '(');
		get_rule_expr((Node *) tle->expr, context, true);
		if (!IsA(tle->expr, Var))
			appendStringInfoChar(buf, ')');

		return NULL;
	}
#endif /* PGXC */

	/* Identify names to use */
	schemaname = NULL;			/* default assumptions */
	refname = rte->eref->aliasname;

	/* Exceptions occur only if the RTE is alias-less */
	if (rte->alias == NULL)
	{
		if (rte->rtekind == RTE_RELATION)
		{
			/*
			 * It's possible that use of the bare refname would find another
			 * more-closely-nested RTE, or be ambiguous, in which case we need
			 * to specify the schemaname to avoid these errors.
			 */
			if (find_rte_by_refname(rte->eref->aliasname, context) != rte)
				schemaname = get_namespace_name(get_rel_namespace(rte->relid));
		}
		else if (rte->rtekind == RTE_JOIN)
		{
			/*
			 * If it's an unnamed join, look at the expansion of the alias
			 * variable.  If it's a simple reference to one of the input vars
			 * then recursively print the name of that var, instead. (This
			 * allows correct decompiling of cases where there are identically
			 * named columns on both sides of the join.) When it's not a
			 * simple reference, we have to just print the unqualified
			 * variable name (this can only happen with columns that were
			 * merged by USING or NATURAL clauses).
			 *
			 * This wouldn't work in decompiling plan trees, because we don't
			 * store joinaliasvars lists after planning; but a plan tree
			 * should never contain a join alias variable.
			 */
			if (rte->joinaliasvars == NIL)
				elog(ERROR, "cannot decompile join alias var in plan tree");
			if (attnum > 0)
			{
				Var		   *aliasvar;

				aliasvar = (Var *) list_nth(rte->joinaliasvars, attnum - 1);
				if (IsA(aliasvar, Var))
				{
					return get_variable(aliasvar, var->varlevelsup + levelsup,
										istoplevel, context);
				}
			}

			/*
			 * Unnamed join has neither schemaname nor refname.  (Note: since
			 * it's unnamed, there is no way the user could have referenced it
			 * to create a whole-row Var for it.  So we don't have to cover
			 * that case below.)
			 */
			refname = NULL;
		}
	}

	if (attnum == InvalidAttrNumber)
		attname = NULL;
	else
		attname = get_rte_attribute_name(rte, attnum);

	if (refname && (context->varprefix || attname == NULL))
	{
		if (schemaname)
			appendStringInfo(buf, "%s.",
							 quote_identifier(schemaname));
		appendStringInfoString(buf, quote_identifier(refname));
		appendStringInfoChar(buf, '.');
	}
	if (attname)
		appendStringInfoString(buf, quote_identifier(attname));
	else
	{
		appendStringInfoChar(buf, '*');
		if (istoplevel)
			appendStringInfo(buf, "::%s",
							 format_type_with_typemod(var->vartype,
													  var->vartypmod));
	}

	return attname;
}


/*
 * Get the name of a field of an expression of composite type.	The
 * expression is usually a Var, but we handle other cases too.
 *
 * levelsup is an extra offset to interpret the Var's varlevelsup correctly.
 *
 * This is fairly straightforward when the expression has a named composite
 * type; we need only look up the type in the catalogs.  However, the type
 * could also be RECORD.  Since no actual table or view column is allowed to
 * have type RECORD, a Var of type RECORD must refer to a JOIN or FUNCTION RTE
 * or to a subquery output.  We drill down to find the ultimate defining
 * expression and attempt to infer the field name from it.	We ereport if we
 * can't determine the name.
 *
 * Similarly, a PARAM of type RECORD has to refer to some expression of
 * a determinable composite type.
 */
static const char *
get_name_for_var_field(Var *var, int fieldno,
					   int levelsup, deparse_context *context)
{
	RangeTblEntry *rte;
	AttrNumber	attnum;
	int			netlevelsup;
	deparse_namespace *dpns;
	TupleDesc	tupleDesc;
	Node	   *expr;

	/*
	 * If it's a RowExpr that was expanded from a whole-row Var, use the
	 * column names attached to it.
	 */
	if (IsA(var, RowExpr))
	{
		RowExpr    *r = (RowExpr *) var;

		if (fieldno > 0 && fieldno <= list_length(r->colnames))
			return strVal(list_nth(r->colnames, fieldno - 1));
	}

	/*
	 * If it's a Param of type RECORD, try to find what the Param refers to.
	 */
	if (IsA(var, Param))
	{
		Param	   *param = (Param *) var;
		ListCell   *ancestor_cell;

		expr = find_param_referent(param, context, &dpns, &ancestor_cell);
		if (expr)
		{
			/* Found a match, so recurse to decipher the field name */
			deparse_namespace save_dpns;
			const char *result;

			push_ancestor_plan(dpns, ancestor_cell, &save_dpns);
			result = get_name_for_var_field((Var *) expr, fieldno,
											0, context);
			pop_ancestor_plan(dpns, &save_dpns);
			return result;
		}
	}

	/*
	 * If it's a Var of type RECORD, we have to find what the Var refers to;
	 * if not, we can use get_expr_result_type. If that fails, we try
	 * lookup_rowtype_tupdesc, which will probably fail too, but will ereport
	 * an acceptable message.
	 */
	if (!IsA(var, Var) ||
		var->vartype != RECORDOID)
	{
		if (get_expr_result_type((Node *) var, NULL, &tupleDesc) != TYPEFUNC_COMPOSITE)
			tupleDesc = lookup_rowtype_tupdesc_copy(exprType((Node *) var),
													exprTypmod((Node *) var));
		Assert(tupleDesc);
		/* Got the tupdesc, so we can extract the field name */
		Assert(fieldno >= 1 && fieldno <= tupleDesc->natts);
		return NameStr(tupleDesc->attrs[fieldno - 1]->attname);
	}

	/* Find appropriate nesting depth */
	netlevelsup = var->varlevelsup + levelsup;
	if (netlevelsup >= list_length(context->namespaces))
		elog(ERROR, "bogus varlevelsup: %d offset %d",
			 var->varlevelsup, levelsup);
	dpns = (deparse_namespace *) list_nth(context->namespaces,
										  netlevelsup);

	/*
	 * Try to find the relevant RTE in this rtable.  In a plan tree, it's
	 * likely that varno is OUTER_VAR or INNER_VAR, in which case we must dig
	 * down into the subplans, or INDEX_VAR, which is resolved similarly.
	 */
	if (var->varno >= 1 && var->varno <= list_length(dpns->rtable))
	{
		rte = rt_fetch(var->varno, dpns->rtable);
		attnum = var->varattno;
	}
	else if (var->varno == OUTER_VAR && dpns->outer_tlist)
	{
		TargetEntry *tle;
		deparse_namespace save_dpns;
		const char *result;

		tle = get_tle_by_resno(dpns->outer_tlist, var->varattno);
		if (!tle)
			elog(ERROR, "bogus varattno for OUTER_VAR var: %d", var->varattno);

		Assert(netlevelsup == 0);
		push_child_plan(dpns, dpns->outer_planstate, &save_dpns);

		result = get_name_for_var_field((Var *) tle->expr, fieldno,
										levelsup, context);

		pop_child_plan(dpns, &save_dpns);
		return result;
	}
	else if (var->varno == INNER_VAR && dpns->inner_tlist)
	{
		TargetEntry *tle;
		deparse_namespace save_dpns;
		const char *result;

		tle = get_tle_by_resno(dpns->inner_tlist, var->varattno);
		if (!tle)
			elog(ERROR, "bogus varattno for INNER_VAR var: %d", var->varattno);

		Assert(netlevelsup == 0);
		push_child_plan(dpns, dpns->inner_planstate, &save_dpns);

		result = get_name_for_var_field((Var *) tle->expr, fieldno,
										levelsup, context);

		pop_child_plan(dpns, &save_dpns);
		return result;
	}
	else if (var->varno == INDEX_VAR && dpns->index_tlist)
	{
		TargetEntry *tle;
		const char *result;

		tle = get_tle_by_resno(dpns->index_tlist, var->varattno);
		if (!tle)
			elog(ERROR, "bogus varattno for INDEX_VAR var: %d", var->varattno);

		Assert(netlevelsup == 0);

		result = get_name_for_var_field((Var *) tle->expr, fieldno,
										levelsup, context);

		return result;
	}
	else
	{
		elog(ERROR, "bogus varno: %d", var->varno);
		return NULL;			/* keep compiler quiet */
	}

	if (attnum == InvalidAttrNumber)
	{
		/* Var is whole-row reference to RTE, so select the right field */
		return get_rte_attribute_name(rte, fieldno);
	}

	/*
	 * This part has essentially the same logic as the parser's
	 * expandRecordVariable() function, but we are dealing with a different
	 * representation of the input context, and we only need one field name
	 * not a TupleDesc.  Also, we need special cases for finding subquery and
	 * CTE subplans when deparsing Plan trees.
	 */
	expr = (Node *) var;		/* default if we can't drill down */

	switch (rte->rtekind)
	{
		case RTE_RELATION:
		case RTE_VALUES:

			/*
			 * This case should not occur: a column of a table or values list
			 * shouldn't have type RECORD.  Fall through and fail (most
			 * likely) at the bottom.
			 */
			break;
		case RTE_SUBQUERY:
			/* Subselect-in-FROM: examine sub-select's output expr */
			{
				if (rte->subquery)
				{
					TargetEntry *ste = get_tle_by_resno(rte->subquery->targetList,
														attnum);

					if (ste == NULL || ste->resjunk)
						elog(ERROR, "subquery %s does not have attribute %d",
							 rte->eref->aliasname, attnum);
					expr = (Node *) ste->expr;
					if (IsA(expr, Var))
					{
						/*
						 * Recurse into the sub-select to see what its Var
						 * refers to. We have to build an additional level of
						 * namespace to keep in step with varlevelsup in the
						 * subselect.
						 */
						deparse_namespace mydpns;
						const char *result;

						memset(&mydpns, 0, sizeof(mydpns));
						mydpns.rtable = rte->subquery->rtable;
						mydpns.ctes = rte->subquery->cteList;
#ifdef PGXC
						mydpns.remotequery = false;
#endif

						context->namespaces = lcons(&mydpns,
													context->namespaces);

						result = get_name_for_var_field((Var *) expr, fieldno,
														0, context);

						context->namespaces =
							list_delete_first(context->namespaces);

						return result;
					}
					/* else fall through to inspect the expression */
				}
				else
				{
					/*
					 * We're deparsing a Plan tree so we don't have complete
					 * RTE entries (in particular, rte->subquery is NULL). But
					 * the only place we'd see a Var directly referencing a
					 * SUBQUERY RTE is in a SubqueryScan plan node, and we can
					 * look into the child plan's tlist instead.
					 */
					TargetEntry *tle;
					deparse_namespace save_dpns;
					const char *result;

					if (!dpns->inner_planstate)
						elog(ERROR, "failed to find plan for subquery %s",
							 rte->eref->aliasname);
					tle = get_tle_by_resno(dpns->inner_tlist, attnum);
					if (!tle)
						elog(ERROR, "bogus varattno for subquery var: %d",
							 attnum);
					Assert(netlevelsup == 0);
					push_child_plan(dpns, dpns->inner_planstate, &save_dpns);

					result = get_name_for_var_field((Var *) tle->expr, fieldno,
													levelsup, context);

					pop_child_plan(dpns, &save_dpns);
					return result;
				}
			}
			break;
		case RTE_JOIN:
			/* Join RTE --- recursively inspect the alias variable */
			if (rte->joinaliasvars == NIL)
				elog(ERROR, "cannot decompile join alias var in plan tree");
			Assert(attnum > 0 && attnum <= list_length(rte->joinaliasvars));
			expr = (Node *) list_nth(rte->joinaliasvars, attnum - 1);
			if (IsA(expr, Var))
				return get_name_for_var_field((Var *) expr, fieldno,
											  var->varlevelsup + levelsup,
											  context);
			/* else fall through to inspect the expression */
			break;
		case RTE_FUNCTION:

			/*
			 * We couldn't get here unless a function is declared with one of
			 * its result columns as RECORD, which is not allowed.
			 */
			break;
		case RTE_CTE:
			/* CTE reference: examine subquery's output expr */
			{
				CommonTableExpr *cte = NULL;
				Index		ctelevelsup;
				ListCell   *lc;

				/*
				 * Try to find the referenced CTE using the namespace stack.
				 */
				ctelevelsup = rte->ctelevelsup + netlevelsup;
				if (ctelevelsup >= list_length(context->namespaces))
					lc = NULL;
				else
				{
					deparse_namespace *ctedpns;

					ctedpns = (deparse_namespace *)
						list_nth(context->namespaces, ctelevelsup);
					foreach(lc, ctedpns->ctes)
					{
						cte = (CommonTableExpr *) lfirst(lc);
						if (strcmp(cte->ctename, rte->ctename) == 0)
							break;
					}
				}
				if (lc != NULL)
				{
					Query	   *ctequery = (Query *) cte->ctequery;
					TargetEntry *ste = get_tle_by_resno(GetCTETargetList(cte),
														attnum);

					if (ste == NULL || ste->resjunk)
						elog(ERROR, "subquery %s does not have attribute %d",
							 rte->eref->aliasname, attnum);
					expr = (Node *) ste->expr;
					if (IsA(expr, Var))
					{
						/*
						 * Recurse into the CTE to see what its Var refers to.
						 * We have to build an additional level of namespace
						 * to keep in step with varlevelsup in the CTE.
						 * Furthermore it could be an outer CTE, so we may
						 * have to delete some levels of namespace.
						 */
						List	   *save_nslist = context->namespaces;
						List	   *new_nslist;
						deparse_namespace mydpns;
						const char *result;

						memset(&mydpns, 0, sizeof(mydpns));
						mydpns.rtable = ctequery->rtable;
						mydpns.ctes = ctequery->cteList;
#ifdef PGXC
						mydpns.remotequery = false;
#endif

						new_nslist = list_copy_tail(context->namespaces,
													ctelevelsup);
						context->namespaces = lcons(&mydpns, new_nslist);

						result = get_name_for_var_field((Var *) expr, fieldno,
														0, context);

						context->namespaces = save_nslist;

						return result;
					}
					/* else fall through to inspect the expression */
				}
				else
				{
					/*
					 * We're deparsing a Plan tree so we don't have a CTE
					 * list.  But the only place we'd see a Var directly
					 * referencing a CTE RTE is in a CteScan plan node, and we
					 * can look into the subplan's tlist instead.
					 */
					TargetEntry *tle;
					deparse_namespace save_dpns;
					const char *result;

					if (!dpns->inner_planstate)
						elog(ERROR, "failed to find plan for CTE %s",
							 rte->eref->aliasname);
					tle = get_tle_by_resno(dpns->inner_tlist, attnum);
					if (!tle)
						elog(ERROR, "bogus varattno for subquery var: %d",
							 attnum);
					Assert(netlevelsup == 0);
					push_child_plan(dpns, dpns->inner_planstate, &save_dpns);

					result = get_name_for_var_field((Var *) tle->expr, fieldno,
													levelsup, context);

					pop_child_plan(dpns, &save_dpns);
					return result;
				}
			}
			break;
#ifdef PGXC
		case RTE_REMOTE_DUMMY:
			elog(ERROR, "Invalid RTE found");
			break;
#endif /* PGXC */
	}

	/*
	 * We now have an expression we can't expand any more, so see if
	 * get_expr_result_type() can do anything with it.	If not, pass to
	 * lookup_rowtype_tupdesc() which will probably fail, but will give an
	 * appropriate error message while failing.
	 */
	if (get_expr_result_type(expr, NULL, &tupleDesc) != TYPEFUNC_COMPOSITE)
		tupleDesc = lookup_rowtype_tupdesc_copy(exprType(expr),
												exprTypmod(expr));
	Assert(tupleDesc);
	/* Got the tupdesc, so we can extract the field name */
	Assert(fieldno >= 1 && fieldno <= tupleDesc->natts);
	return NameStr(tupleDesc->attrs[fieldno - 1]->attname);
}


/*
 * find_rte_by_refname		- look up an RTE by refname in a deparse context
 *
 * Returns NULL if there is no matching RTE or the refname is ambiguous.
 *
 * NOTE: this code is not really correct since it does not take account of
 * the fact that not all the RTEs in a rangetable may be visible from the
 * point where a Var reference appears.  For the purposes we need, however,
 * the only consequence of a false match is that we might stick a schema
 * qualifier on a Var that doesn't really need it.  So it seems close
 * enough.
 */
static RangeTblEntry *
find_rte_by_refname(const char *refname, deparse_context *context)
{
	RangeTblEntry *result = NULL;
	ListCell   *nslist;

	foreach(nslist, context->namespaces)
	{
		deparse_namespace *dpns = (deparse_namespace *) lfirst(nslist);
		ListCell   *rtlist;

		foreach(rtlist, dpns->rtable)
		{
			RangeTblEntry *rte = (RangeTblEntry *) lfirst(rtlist);

			if (strcmp(rte->eref->aliasname, refname) == 0)
			{
				if (result)
					return NULL;	/* it's ambiguous */
				result = rte;
			}
		}
		if (result)
			break;
	}
	return result;
}

/*
 * Try to find the referenced expression for a PARAM_EXEC Param that might
 * reference a parameter supplied by an upper NestLoop or SubPlan plan node.
 *
 * If successful, return the expression and set *dpns_p and *ancestor_cell_p
 * appropriately for calling push_ancestor_plan().	If no referent can be
 * found, return NULL.
 */
static Node *
find_param_referent(Param *param, deparse_context *context,
					deparse_namespace **dpns_p, ListCell **ancestor_cell_p)
{
	/* Initialize output parameters to prevent compiler warnings */
	*dpns_p = NULL;
	*ancestor_cell_p = NULL;

	/*
	 * If it's a PARAM_EXEC parameter, look for a matching NestLoopParam or
	 * SubPlan argument.  This will necessarily be in some ancestor of the
	 * current expression's PlanState.
	 */
	if (param->paramkind == PARAM_EXEC)
	{
		deparse_namespace *dpns;
		PlanState  *child_ps;
		bool		in_same_plan_level;
		ListCell   *lc;

		dpns = (deparse_namespace *) linitial(context->namespaces);
		child_ps = dpns->planstate;
		in_same_plan_level = true;

		foreach(lc, dpns->ancestors)
		{
			PlanState  *ps = (PlanState *) lfirst(lc);
			ListCell   *lc2;

			/*
			 * NestLoops transmit params to their inner child only; also, once
			 * we've crawled up out of a subplan, this couldn't possibly be
			 * the right match.
			 */
			if (IsA(ps, NestLoopState) &&
				child_ps == innerPlanState(ps) &&
				in_same_plan_level)
			{
				NestLoop   *nl = (NestLoop *) ps->plan;

				foreach(lc2, nl->nestParams)
				{
					NestLoopParam *nlp = (NestLoopParam *) lfirst(lc2);

					if (nlp->paramno == param->paramid)
					{
						/* Found a match, so return it */
						*dpns_p = dpns;
						*ancestor_cell_p = lc;
						return (Node *) nlp->paramval;
					}
				}
			}

			/*
			 * Check to see if we're crawling up from a subplan.
			 */
			foreach(lc2, ps->subPlan)
			{
				SubPlanState *sstate = (SubPlanState *) lfirst(lc2);
				SubPlan    *subplan = (SubPlan *) sstate->xprstate.expr;
				ListCell   *lc3;
				ListCell   *lc4;

				if (child_ps != sstate->planstate)
					continue;

				/* Matched subplan, so check its arguments */
				forboth(lc3, subplan->parParam, lc4, subplan->args)
				{
					int			paramid = lfirst_int(lc3);
					Node	   *arg = (Node *) lfirst(lc4);

					if (paramid == param->paramid)
					{
						/* Found a match, so return it */
						*dpns_p = dpns;
						*ancestor_cell_p = lc;
						return arg;
					}
				}

				/* Keep looking, but we are emerging from a subplan. */
				in_same_plan_level = false;
				break;
			}

			/*
			 * Likewise check to see if we're emerging from an initplan.
			 * Initplans never have any parParams, so no need to search that
			 * list, but we need to know if we should reset
			 * in_same_plan_level.
			 */
			foreach(lc2, ps->initPlan)
			{
				SubPlanState *sstate = (SubPlanState *) lfirst(lc2);

				if (child_ps != sstate->planstate)
					continue;

				/* No parameters to be had here. */
				Assert(((SubPlan *) sstate->xprstate.expr)->parParam == NIL);

				/* Keep looking, but we are emerging from an initplan. */
				in_same_plan_level = false;
				break;
			}

			/* No luck, crawl up to next ancestor */
			child_ps = ps;
		}
	}

	/* No referent found */
	return NULL;
}

/*
 * Display a Param appropriately.
 */
static void
get_parameter(Param *param, deparse_context *context)
{
	Node	   *expr;
	deparse_namespace *dpns;
	ListCell   *ancestor_cell;

	/*
	 * If it's a PARAM_EXEC parameter, try to locate the expression from which
	 * the parameter was computed.	Note that failing to find a referent isn't
	 * an error, since the Param might well be a subplan output rather than an
	 * input.
	 */
	expr = find_param_referent(param, context, &dpns, &ancestor_cell);
	if (expr)
	{
		/* Found a match, so print it */
		deparse_namespace save_dpns;
		bool		save_varprefix;
		bool		need_paren;

		/* Switch attention to the ancestor plan node */
		push_ancestor_plan(dpns, ancestor_cell, &save_dpns);

		/*
		 * Force prefixing of Vars, since they won't belong to the relation
		 * being scanned in the original plan node.
		 */
		save_varprefix = context->varprefix;
		context->varprefix = true;

		/*
		 * A Param's expansion is typically a Var, Aggref, or upper-level
		 * Param, which wouldn't need extra parentheses.  Otherwise, insert
		 * parens to ensure the expression looks atomic.
		 */
		need_paren = !(IsA(expr, Var) ||
					   IsA(expr, Aggref) ||
					   IsA(expr, Param));
		if (need_paren)
			appendStringInfoChar(context->buf, '(');

		get_rule_expr(expr, context, false);

		if (need_paren)
			appendStringInfoChar(context->buf, ')');

		context->varprefix = save_varprefix;

		pop_ancestor_plan(dpns, &save_dpns);

		return;
	}

	/*
	 * Not PARAM_EXEC, or couldn't find referent: just print $N.
	 */
	appendStringInfo(context->buf, "$%d", param->paramid);
}

/*
 * get_simple_binary_op_name
 *
 * helper function for isSimpleNode
 * will return single char binary operator name, or NULL if it's not
 */
static const char *
get_simple_binary_op_name(OpExpr *expr)
{
	List	   *args = expr->args;

	if (list_length(args) == 2)
	{
		/* binary operator */
		Node	   *arg1 = (Node *) linitial(args);
		Node	   *arg2 = (Node *) lsecond(args);
		const char *op;

		op = generate_operator_name(expr->opno, exprType(arg1), exprType(arg2));
		if (strlen(op) == 1)
			return op;
	}
	return NULL;
}


/*
 * isSimpleNode - check if given node is simple (doesn't need parenthesizing)
 *
 *	true   : simple in the context of parent node's type
 *	false  : not simple
 */
static bool
isSimpleNode(Node *node, Node *parentNode, int prettyFlags)
{
	if (!node)
		return false;

	switch (nodeTag(node))
	{
		case T_Var:
		case T_Const:
		case T_Param:
		case T_CoerceToDomainValue:
		case T_SetToDefault:
		case T_CurrentOfExpr:
			/* single words: always simple */
			return true;

		case T_ArrayRef:
		case T_ArrayExpr:
		case T_RowExpr:
		case T_CoalesceExpr:
		case T_MinMaxExpr:
		case T_XmlExpr:
		case T_NullIfExpr:
		case T_Aggref:
		case T_WindowFunc:
		case T_FuncExpr:
			/* function-like: name(..) or name[..] */
			return true;

			/* CASE keywords act as parentheses */
		case T_CaseExpr:
			return true;

		case T_FieldSelect:

			/*
			 * appears simple since . has top precedence, unless parent is
			 * T_FieldSelect itself!
			 */
			return (IsA(parentNode, FieldSelect) ? false : true);

		case T_FieldStore:

			/*
			 * treat like FieldSelect (probably doesn't matter)
			 */
			return (IsA(parentNode, FieldStore) ? false : true);

		case T_CoerceToDomain:
			/* maybe simple, check args */
			return isSimpleNode((Node *) ((CoerceToDomain *) node)->arg,
								node, prettyFlags);
		case T_RelabelType:
			return isSimpleNode((Node *) ((RelabelType *) node)->arg,
								node, prettyFlags);
		case T_CoerceViaIO:
			return isSimpleNode((Node *) ((CoerceViaIO *) node)->arg,
								node, prettyFlags);
		case T_ArrayCoerceExpr:
			return isSimpleNode((Node *) ((ArrayCoerceExpr *) node)->arg,
								node, prettyFlags);
		case T_ConvertRowtypeExpr:
			return isSimpleNode((Node *) ((ConvertRowtypeExpr *) node)->arg,
								node, prettyFlags);

		case T_OpExpr:
			{
				/* depends on parent node type; needs further checking */
				if (prettyFlags & PRETTYFLAG_PAREN && IsA(parentNode, OpExpr))
				{
					const char *op;
					const char *parentOp;
					bool		is_lopriop;
					bool		is_hipriop;
					bool		is_lopriparent;
					bool		is_hipriparent;

					op = get_simple_binary_op_name((OpExpr *) node);
					if (!op)
						return false;

					/* We know only the basic operators + - and * / % */
					is_lopriop = (strchr("+-", *op) != NULL);
					is_hipriop = (strchr("*/%", *op) != NULL);
					if (!(is_lopriop || is_hipriop))
						return false;

					parentOp = get_simple_binary_op_name((OpExpr *) parentNode);
					if (!parentOp)
						return false;

					is_lopriparent = (strchr("+-", *parentOp) != NULL);
					is_hipriparent = (strchr("*/%", *parentOp) != NULL);
					if (!(is_lopriparent || is_hipriparent))
						return false;

					if (is_hipriop && is_lopriparent)
						return true;	/* op binds tighter than parent */

					if (is_lopriop && is_hipriparent)
						return false;

					/*
					 * Operators are same priority --- can skip parens only if
					 * we have (a - b) - c, not a - (b - c).
					 */
					if (node == (Node *) linitial(((OpExpr *) parentNode)->args))
						return true;

					return false;
				}
				/* else do the same stuff as for T_SubLink et al. */
				/* FALL THROUGH */
			}

		case T_SubLink:
		case T_NullTest:
		case T_BooleanTest:
		case T_DistinctExpr:
			switch (nodeTag(parentNode))
			{
				case T_FuncExpr:
					{
						/* special handling for casts */
						CoercionForm type = ((FuncExpr *) parentNode)->funcformat;

						if (type == COERCE_EXPLICIT_CAST ||
							type == COERCE_IMPLICIT_CAST)
							return false;
						return true;	/* own parentheses */
					}
				case T_BoolExpr:		/* lower precedence */
				case T_ArrayRef:		/* other separators */
				case T_ArrayExpr:		/* other separators */
				case T_RowExpr:	/* other separators */
				case T_CoalesceExpr:	/* own parentheses */
				case T_MinMaxExpr:		/* own parentheses */
				case T_XmlExpr:	/* own parentheses */
				case T_NullIfExpr:		/* other separators */
				case T_Aggref:	/* own parentheses */
				case T_WindowFunc:		/* own parentheses */
				case T_CaseExpr:		/* other separators */
					return true;
				default:
					return false;
			}

		case T_BoolExpr:
			switch (nodeTag(parentNode))
			{
				case T_BoolExpr:
					if (prettyFlags & PRETTYFLAG_PAREN)
					{
						BoolExprType type;
						BoolExprType parentType;

						type = ((BoolExpr *) node)->boolop;
						parentType = ((BoolExpr *) parentNode)->boolop;
						switch (type)
						{
							case NOT_EXPR:
							case AND_EXPR:
								if (parentType == AND_EXPR || parentType == OR_EXPR)
									return true;
								break;
							case OR_EXPR:
								if (parentType == OR_EXPR)
									return true;
								break;
						}
					}
					return false;
				case T_FuncExpr:
					{
						/* special handling for casts */
						CoercionForm type = ((FuncExpr *) parentNode)->funcformat;

						if (type == COERCE_EXPLICIT_CAST ||
							type == COERCE_IMPLICIT_CAST)
							return false;
						return true;	/* own parentheses */
					}
				case T_ArrayRef:		/* other separators */
				case T_ArrayExpr:		/* other separators */
				case T_RowExpr:	/* other separators */
				case T_CoalesceExpr:	/* own parentheses */
				case T_MinMaxExpr:		/* own parentheses */
				case T_XmlExpr:	/* own parentheses */
				case T_NullIfExpr:		/* other separators */
				case T_Aggref:	/* own parentheses */
				case T_WindowFunc:		/* own parentheses */
				case T_CaseExpr:		/* other separators */
					return true;
				default:
					return false;
			}

		default:
			break;
	}
	/* those we don't know: in dubio complexo */
	return false;
}


/*
 * appendContextKeyword - append a keyword to buffer
 *
 * If prettyPrint is enabled, perform a line break, and adjust indentation.
 * Otherwise, just append the keyword.
 */
static void
appendContextKeyword(deparse_context *context, const char *str,
					 int indentBefore, int indentAfter, int indentPlus)
{
	if (PRETTY_INDENT(context))
	{
		context->indentLevel += indentBefore;

		appendStringInfoChar(context->buf, '\n');
		appendStringInfoSpaces(context->buf,
							   Max(context->indentLevel, 0) + indentPlus);
		appendStringInfoString(context->buf, str);

		context->indentLevel += indentAfter;
		if (context->indentLevel < 0)
			context->indentLevel = 0;
	}
	else
		appendStringInfoString(context->buf, str);
}

/*
 * get_rule_expr_paren	- deparse expr using get_rule_expr,
 * embracing the string with parentheses if necessary for prettyPrint.
 *
 * Never embrace if prettyFlags=0, because it's done in the calling node.
 *
 * Any node that does *not* embrace its argument node by sql syntax (with
 * parentheses, non-operator keywords like CASE/WHEN/ON, or comma etc) should
 * use get_rule_expr_paren instead of get_rule_expr so parentheses can be
 * added.
 */
static void
get_rule_expr_paren(Node *node, deparse_context *context,
					bool showimplicit, Node *parentNode)
{
	bool		need_paren;

	need_paren = PRETTY_PAREN(context) &&
		!isSimpleNode(node, parentNode, context->prettyFlags);

	if (need_paren)
		appendStringInfoChar(context->buf, '(');

	get_rule_expr(node, context, showimplicit);

	if (need_paren)
		appendStringInfoChar(context->buf, ')');
}


/* ----------
 * get_rule_expr			- Parse back an expression
 *
 * Note: showimplicit determines whether we display any implicit cast that
 * is present at the top of the expression tree.  It is a passed argument,
 * not a field of the context struct, because we change the value as we
 * recurse down into the expression.  In general we suppress implicit casts
 * when the result type is known with certainty (eg, the arguments of an
 * OR must be boolean).  We display implicit casts for arguments of functions
 * and operators, since this is needed to be certain that the same function
 * or operator will be chosen when the expression is re-parsed.
 * ----------
 */
static void
get_rule_expr(Node *node, deparse_context *context,
			  bool showimplicit)
{
	StringInfo	buf = context->buf;

	if (node == NULL)
		return;

	/*
	 * Each level of get_rule_expr must emit an indivisible term
	 * (parenthesized if necessary) to ensure result is reparsed into the same
	 * expression tree.  The only exception is that when the input is a List,
	 * we emit the component items comma-separated with no surrounding
	 * decoration; this is convenient for most callers.
	 */
	switch (nodeTag(node))
	{
		case T_Var:
			(void) get_variable((Var *) node, 0, false, context);
			break;

		case T_Const:
			get_const_expr((Const *) node, context, 0);
			break;

		case T_Param:
			get_parameter((Param *) node, context);
			break;

		case T_Aggref:
			get_agg_expr((Aggref *) node, context);
			break;

		case T_WindowFunc:
			get_windowfunc_expr((WindowFunc *) node, context);
			break;

		case T_ArrayRef:
			{
				ArrayRef   *aref = (ArrayRef *) node;
				bool		need_parens;

				/*
				 * If the argument is a CaseTestExpr, we must be inside a
				 * FieldStore, ie, we are assigning to an element of an array
				 * within a composite column.  Since we already punted on
				 * displaying the FieldStore's target information, just punt
				 * here too, and display only the assignment source
				 * expression.
				 */
				if (IsA(aref->refexpr, CaseTestExpr))
				{
					Assert(aref->refassgnexpr);
					get_rule_expr((Node *) aref->refassgnexpr,
								  context, showimplicit);
					break;
				}

				/*
				 * Parenthesize the argument unless it's a simple Var or a
				 * FieldSelect.  (In particular, if it's another ArrayRef, we
				 * *must* parenthesize to avoid confusion.)
				 */
				need_parens = !IsA(aref->refexpr, Var) &&
					!IsA(aref->refexpr, FieldSelect);
				if (need_parens)
					appendStringInfoChar(buf, '(');
				get_rule_expr((Node *) aref->refexpr, context, showimplicit);
				if (need_parens)
					appendStringInfoChar(buf, ')');

				/*
				 * If there's a refassgnexpr, we want to print the node in the
				 * format "array[subscripts] := refassgnexpr".	This is not
				 * legal SQL, so decompilation of INSERT or UPDATE statements
				 * should always use processIndirection as part of the
				 * statement-level syntax.	We should only see this when
				 * EXPLAIN tries to print the targetlist of a plan resulting
				 * from such a statement.
				 */
				if (aref->refassgnexpr)
				{
					Node	   *refassgnexpr;

					/*
					 * Use processIndirection to print this node's subscripts
					 * as well as any additional field selections or
					 * subscripting in immediate descendants.  It returns the
					 * RHS expr that is actually being "assigned".
					 */
					refassgnexpr = processIndirection(node, context, true);
					appendStringInfoString(buf, " := ");
					get_rule_expr(refassgnexpr, context, showimplicit);
				}
				else
				{
					/* Just an ordinary array fetch, so print subscripts */
					printSubscripts(aref, context);
				}
			}
			break;

		case T_FuncExpr:
			get_func_expr((FuncExpr *) node, context, showimplicit);
			break;

		case T_NamedArgExpr:
			{
				NamedArgExpr *na = (NamedArgExpr *) node;

				appendStringInfo(buf, "%s := ", quote_identifier(na->name));
				get_rule_expr((Node *) na->arg, context, showimplicit);
			}
			break;

		case T_OpExpr:
			get_oper_expr((OpExpr *) node, context);
			break;

		case T_DistinctExpr:
			{
				DistinctExpr *expr = (DistinctExpr *) node;
				List	   *args = expr->args;
				Node	   *arg1 = (Node *) linitial(args);
				Node	   *arg2 = (Node *) lsecond(args);

				if (!PRETTY_PAREN(context))
					appendStringInfoChar(buf, '(');
				get_rule_expr_paren(arg1, context, true, node);
				appendStringInfo(buf, " IS DISTINCT FROM ");
				get_rule_expr_paren(arg2, context, true, node);
				if (!PRETTY_PAREN(context))
					appendStringInfoChar(buf, ')');
			}
			break;

		case T_NullIfExpr:
			{
				NullIfExpr *nullifexpr = (NullIfExpr *) node;

				appendStringInfo(buf, "NULLIF(");
				get_rule_expr((Node *) nullifexpr->args, context, true);
				appendStringInfoChar(buf, ')');
			}
			break;

		case T_ScalarArrayOpExpr:
			{
				ScalarArrayOpExpr *expr = (ScalarArrayOpExpr *) node;
				List	   *args = expr->args;
				Node	   *arg1 = (Node *) linitial(args);
				Node	   *arg2 = (Node *) lsecond(args);

				if (!PRETTY_PAREN(context))
					appendStringInfoChar(buf, '(');
				get_rule_expr_paren(arg1, context, true, node);
				appendStringInfo(buf, " %s %s (",
								 generate_operator_name(expr->opno,
														exprType(arg1),
									  get_base_element_type(exprType(arg2))),
								 expr->useOr ? "ANY" : "ALL");
				get_rule_expr_paren(arg2, context, true, node);
				appendStringInfoChar(buf, ')');
				if (!PRETTY_PAREN(context))
					appendStringInfoChar(buf, ')');
			}
			break;

		case T_BoolExpr:
			{
				BoolExpr   *expr = (BoolExpr *) node;
				Node	   *first_arg = linitial(expr->args);
				ListCell   *arg = lnext(list_head(expr->args));

				switch (expr->boolop)
				{
					case AND_EXPR:
						if (!PRETTY_PAREN(context))
							appendStringInfoChar(buf, '(');
						get_rule_expr_paren(first_arg, context,
											false, node);
						while (arg)
						{
							appendStringInfo(buf, " AND ");
							get_rule_expr_paren((Node *) lfirst(arg), context,
												false, node);
							arg = lnext(arg);
						}
						if (!PRETTY_PAREN(context))
							appendStringInfoChar(buf, ')');
						break;

					case OR_EXPR:
						if (!PRETTY_PAREN(context))
							appendStringInfoChar(buf, '(');
						get_rule_expr_paren(first_arg, context,
											false, node);
						while (arg)
						{
							appendStringInfo(buf, " OR ");
							get_rule_expr_paren((Node *) lfirst(arg), context,
												false, node);
							arg = lnext(arg);
						}
						if (!PRETTY_PAREN(context))
							appendStringInfoChar(buf, ')');
						break;

					case NOT_EXPR:
						if (!PRETTY_PAREN(context))
							appendStringInfoChar(buf, '(');
						appendStringInfo(buf, "NOT ");
						get_rule_expr_paren(first_arg, context,
											false, node);
						if (!PRETTY_PAREN(context))
							appendStringInfoChar(buf, ')');
						break;

					default:
						elog(ERROR, "unrecognized boolop: %d",
							 (int) expr->boolop);
				}
			}
			break;

		case T_SubLink:
			get_sublink_expr((SubLink *) node, context);
			break;

		case T_SubPlan:
			{
				SubPlan    *subplan = (SubPlan *) node;

				/*
				 * We cannot see an already-planned subplan in rule deparsing,
				 * only while EXPLAINing a query plan.	We don't try to
				 * reconstruct the original SQL, just reference the subplan
				 * that appears elsewhere in EXPLAIN's result.
				 */
				if (subplan->useHashTable)
					appendStringInfo(buf, "(hashed %s)", subplan->plan_name);
				else
					appendStringInfo(buf, "(%s)", subplan->plan_name);
			}
			break;

		case T_AlternativeSubPlan:
			{
				AlternativeSubPlan *asplan = (AlternativeSubPlan *) node;
				ListCell   *lc;

				/* As above, this can only happen during EXPLAIN */
				appendStringInfo(buf, "(alternatives: ");
				foreach(lc, asplan->subplans)
				{
					SubPlan    *splan = (SubPlan *) lfirst(lc);

					Assert(IsA(splan, SubPlan));
					if (splan->useHashTable)
						appendStringInfo(buf, "hashed %s", splan->plan_name);
					else
						appendStringInfo(buf, "%s", splan->plan_name);
					if (lnext(lc))
						appendStringInfo(buf, " or ");
				}
				appendStringInfo(buf, ")");
			}
			break;

		case T_FieldSelect:
			{
				FieldSelect *fselect = (FieldSelect *) node;
				Node	   *arg = (Node *) fselect->arg;
				int			fno = fselect->fieldnum;
				const char *fieldname;
				bool		need_parens;

				/*
				 * Parenthesize the argument unless it's an ArrayRef or
				 * another FieldSelect.  Note in particular that it would be
				 * WRONG to not parenthesize a Var argument; simplicity is not
				 * the issue here, having the right number of names is.
				 */
				need_parens = !IsA(arg, ArrayRef) &&!IsA(arg, FieldSelect);
				if (need_parens)
					appendStringInfoChar(buf, '(');
				get_rule_expr(arg, context, true);
				if (need_parens)
					appendStringInfoChar(buf, ')');

				/*
				 * Get and print the field name.
				 */
				fieldname = get_name_for_var_field((Var *) arg, fno,
												   0, context);
				appendStringInfo(buf, ".%s", quote_identifier(fieldname));
			}
			break;

		case T_FieldStore:
			{
				FieldStore *fstore = (FieldStore *) node;
				bool		need_parens;

				/*
				 * There is no good way to represent a FieldStore as real SQL,
				 * so decompilation of INSERT or UPDATE statements should
				 * always use processIndirection as part of the
				 * statement-level syntax.	We should only get here when
				 * EXPLAIN tries to print the targetlist of a plan resulting
				 * from such a statement.  The plan case is even harder than
				 * ordinary rules would be, because the planner tries to
				 * collapse multiple assignments to the same field or subfield
				 * into one FieldStore; so we can see a list of target fields
				 * not just one, and the arguments could be FieldStores
				 * themselves.	We don't bother to try to print the target
				 * field names; we just print the source arguments, with a
				 * ROW() around them if there's more than one.  This isn't
				 * terribly complete, but it's probably good enough for
				 * EXPLAIN's purposes; especially since anything more would be
				 * either hopelessly confusing or an even poorer
				 * representation of what the plan is actually doing.
				 */
				need_parens = (list_length(fstore->newvals) != 1);
				if (need_parens)
					appendStringInfoString(buf, "ROW(");
				get_rule_expr((Node *) fstore->newvals, context, showimplicit);
				if (need_parens)
					appendStringInfoChar(buf, ')');
			}
			break;

		case T_RelabelType:
			{
				RelabelType *relabel = (RelabelType *) node;
				Node	   *arg = (Node *) relabel->arg;

				if (relabel->relabelformat == COERCE_IMPLICIT_CAST &&
					!showimplicit)
				{
					/* don't show the implicit cast */
					get_rule_expr_paren(arg, context, false, node);
				}
				else
				{
					get_coercion_expr(arg, context,
									  relabel->resulttype,
									  relabel->resulttypmod,
									  node);
				}
			}
			break;

		case T_CoerceViaIO:
			{
				CoerceViaIO *iocoerce = (CoerceViaIO *) node;
				Node	   *arg = (Node *) iocoerce->arg;

				if (iocoerce->coerceformat == COERCE_IMPLICIT_CAST &&
					!showimplicit)
				{
					/* don't show the implicit cast */
					get_rule_expr_paren(arg, context, false, node);
				}
				else
				{
					get_coercion_expr(arg, context,
									  iocoerce->resulttype,
									  -1,
									  node);
				}
			}
			break;

		case T_ArrayCoerceExpr:
			{
				ArrayCoerceExpr *acoerce = (ArrayCoerceExpr *) node;
				Node	   *arg = (Node *) acoerce->arg;

				if (acoerce->coerceformat == COERCE_IMPLICIT_CAST &&
					!showimplicit)
				{
					/* don't show the implicit cast */
					get_rule_expr_paren(arg, context, false, node);
				}
				else
				{
					get_coercion_expr(arg, context,
									  acoerce->resulttype,
									  acoerce->resulttypmod,
									  node);
				}
			}
			break;

		case T_ConvertRowtypeExpr:
			{
				ConvertRowtypeExpr *convert = (ConvertRowtypeExpr *) node;
				Node	   *arg = (Node *) convert->arg;

				if (convert->convertformat == COERCE_IMPLICIT_CAST &&
					!showimplicit)
				{
					/* don't show the implicit cast */
					get_rule_expr_paren(arg, context, false, node);
				}
				else
				{
					get_coercion_expr(arg, context,
									  convert->resulttype, -1,
									  node);
				}
			}
			break;

		case T_CollateExpr:
			{
				CollateExpr *collate = (CollateExpr *) node;
				Node	   *arg = (Node *) collate->arg;

				if (!PRETTY_PAREN(context))
					appendStringInfoChar(buf, '(');
				get_rule_expr_paren(arg, context, showimplicit, node);
				appendStringInfo(buf, " COLLATE %s",
								 generate_collation_name(collate->collOid));
				if (!PRETTY_PAREN(context))
					appendStringInfoChar(buf, ')');
			}
			break;

		case T_CaseExpr:
			{
				CaseExpr   *caseexpr = (CaseExpr *) node;
				ListCell   *temp;

				appendContextKeyword(context, "CASE",
									 0, PRETTYINDENT_VAR, 0);
				if (caseexpr->arg)
				{
					appendStringInfoChar(buf, ' ');
					get_rule_expr((Node *) caseexpr->arg, context, true);
				}
				foreach(temp, caseexpr->args)
				{
					CaseWhen   *when = (CaseWhen *) lfirst(temp);
					Node	   *w = (Node *) when->expr;

					if (caseexpr->arg)
					{
						/*
						 * The parser should have produced WHEN clauses of the
						 * form "CaseTestExpr = RHS", possibly with an
						 * implicit coercion inserted above the CaseTestExpr.
						 * For accurate decompilation of rules it's essential
						 * that we show just the RHS.  However in an
						 * expression that's been through the optimizer, the
						 * WHEN clause could be almost anything (since the
						 * equality operator could have been expanded into an
						 * inline function).  If we don't recognize the form
						 * of the WHEN clause, just punt and display it as-is.
						 */
						if (IsA(w, OpExpr))
						{
							List	   *args = ((OpExpr *) w)->args;

							if (list_length(args) == 2 &&
								IsA(strip_implicit_coercions(linitial(args)),
									CaseTestExpr))
								w = (Node *) lsecond(args);
						}
					}

					if (!PRETTY_INDENT(context))
						appendStringInfoChar(buf, ' ');
					appendContextKeyword(context, "WHEN ",
										 0, 0, 0);
					get_rule_expr(w, context, false);
					appendStringInfo(buf, " THEN ");
					get_rule_expr((Node *) when->result, context, true);
				}
				if (!PRETTY_INDENT(context))
					appendStringInfoChar(buf, ' ');
				appendContextKeyword(context, "ELSE ",
									 0, 0, 0);
				get_rule_expr((Node *) caseexpr->defresult, context, true);
				if (!PRETTY_INDENT(context))
					appendStringInfoChar(buf, ' ');
				appendContextKeyword(context, "END",
									 -PRETTYINDENT_VAR, 0, 0);
			}
			break;

		case T_CaseTestExpr:
			{
				/*
				 * Normally we should never get here, since for expressions
				 * that can contain this node type we attempt to avoid
				 * recursing to it.  But in an optimized expression we might
				 * be unable to avoid that (see comments for CaseExpr).  If we
				 * do see one, print it as CASE_TEST_EXPR.
				 */
				appendStringInfo(buf, "CASE_TEST_EXPR");
			}
			break;

		case T_ArrayExpr:
			{
				ArrayExpr  *arrayexpr = (ArrayExpr *) node;

				appendStringInfo(buf, "ARRAY[");
				get_rule_expr((Node *) arrayexpr->elements, context, true);
				appendStringInfoChar(buf, ']');

				/*
				 * If the array isn't empty, we assume its elements are
				 * coerced to the desired type.  If it's empty, though, we
				 * need an explicit coercion to the array type.
				 */
				if (arrayexpr->elements == NIL)
					appendStringInfo(buf, "::%s",
					  format_type_with_typemod(arrayexpr->array_typeid, -1));
			}
			break;

		case T_RowExpr:
			{
				RowExpr    *rowexpr = (RowExpr *) node;
				TupleDesc	tupdesc = NULL;
				ListCell   *arg;
				int			i;
				char	   *sep;

				/*
				 * If it's a named type and not RECORD, we may have to skip
				 * dropped columns and/or claim there are NULLs for added
				 * columns.
				 */
				if (rowexpr->row_typeid != RECORDOID)
				{
					tupdesc = lookup_rowtype_tupdesc(rowexpr->row_typeid, -1);
					Assert(list_length(rowexpr->args) <= tupdesc->natts);
				}

				/*
				 * SQL99 allows "ROW" to be omitted when there is more than
				 * one column, but for simplicity we always print it.
				 */
				appendStringInfo(buf, "ROW(");
				sep = "";
				i = 0;
				foreach(arg, rowexpr->args)
				{
					Node	   *e = (Node *) lfirst(arg);

					if (tupdesc == NULL ||
						!tupdesc->attrs[i]->attisdropped)
					{
						appendStringInfoString(buf, sep);
						get_rule_expr(e, context, true);
						sep = ", ";
					}
					i++;
				}
				if (tupdesc != NULL)
				{
					while (i < tupdesc->natts)
					{
						if (!tupdesc->attrs[i]->attisdropped)
						{
							appendStringInfoString(buf, sep);
							appendStringInfo(buf, "NULL");
							sep = ", ";
						}
						i++;
					}

					ReleaseTupleDesc(tupdesc);
				}
				appendStringInfo(buf, ")");
				if (rowexpr->row_format == COERCE_EXPLICIT_CAST)
					appendStringInfo(buf, "::%s",
						  format_type_with_typemod(rowexpr->row_typeid, -1));
			}
			break;

		case T_RowCompareExpr:
			{
				RowCompareExpr *rcexpr = (RowCompareExpr *) node;
				ListCell   *arg;
				char	   *sep;

				/*
				 * SQL99 allows "ROW" to be omitted when there is more than
				 * one column, but for simplicity we always print it.
				 */
				appendStringInfo(buf, "(ROW(");
				sep = "";
				foreach(arg, rcexpr->largs)
				{
					Node	   *e = (Node *) lfirst(arg);

					appendStringInfoString(buf, sep);
					get_rule_expr(e, context, true);
					sep = ", ";
				}

				/*
				 * We assume that the name of the first-column operator will
				 * do for all the rest too.  This is definitely open to
				 * failure, eg if some but not all operators were renamed
				 * since the construct was parsed, but there seems no way to
				 * be perfect.
				 */
				appendStringInfo(buf, ") %s ROW(",
						  generate_operator_name(linitial_oid(rcexpr->opnos),
										   exprType(linitial(rcexpr->largs)),
										 exprType(linitial(rcexpr->rargs))));
				sep = "";
				foreach(arg, rcexpr->rargs)
				{
					Node	   *e = (Node *) lfirst(arg);

					appendStringInfoString(buf, sep);
					get_rule_expr(e, context, true);
					sep = ", ";
				}
				appendStringInfo(buf, "))");
			}
			break;

		case T_CoalesceExpr:
			{
				CoalesceExpr *coalesceexpr = (CoalesceExpr *) node;

				appendStringInfo(buf, "COALESCE(");
				get_rule_expr((Node *) coalesceexpr->args, context, true);
				appendStringInfoChar(buf, ')');
			}
			break;

		case T_MinMaxExpr:
			{
				MinMaxExpr *minmaxexpr = (MinMaxExpr *) node;

				switch (minmaxexpr->op)
				{
					case IS_GREATEST:
						appendStringInfo(buf, "GREATEST(");
						break;
					case IS_LEAST:
						appendStringInfo(buf, "LEAST(");
						break;
				}
				get_rule_expr((Node *) minmaxexpr->args, context, true);
				appendStringInfoChar(buf, ')');
			}
			break;

		case T_XmlExpr:
			{
				XmlExpr    *xexpr = (XmlExpr *) node;
				bool		needcomma = false;
				ListCell   *arg;
				ListCell   *narg;
				Const	   *con;

				switch (xexpr->op)
				{
					case IS_XMLCONCAT:
						appendStringInfoString(buf, "XMLCONCAT(");
						break;
					case IS_XMLELEMENT:
						appendStringInfoString(buf, "XMLELEMENT(");
						break;
					case IS_XMLFOREST:
						appendStringInfoString(buf, "XMLFOREST(");
						break;
					case IS_XMLPARSE:
						appendStringInfoString(buf, "XMLPARSE(");
						break;
					case IS_XMLPI:
						appendStringInfoString(buf, "XMLPI(");
						break;
					case IS_XMLROOT:
						appendStringInfoString(buf, "XMLROOT(");
						break;
					case IS_XMLSERIALIZE:
						appendStringInfoString(buf, "XMLSERIALIZE(");
						break;
					case IS_DOCUMENT:
						break;
				}
				if (xexpr->op == IS_XMLPARSE || xexpr->op == IS_XMLSERIALIZE)
				{
					if (xexpr->xmloption == XMLOPTION_DOCUMENT)
						appendStringInfoString(buf, "DOCUMENT ");
					else
						appendStringInfoString(buf, "CONTENT ");
				}
				if (xexpr->name)
				{
					appendStringInfo(buf, "NAME %s",
									 quote_identifier(map_xml_name_to_sql_identifier(xexpr->name)));
					needcomma = true;
				}
				if (xexpr->named_args)
				{
					if (xexpr->op != IS_XMLFOREST)
					{
						if (needcomma)
							appendStringInfoString(buf, ", ");
						appendStringInfoString(buf, "XMLATTRIBUTES(");
						needcomma = false;
					}
					forboth(arg, xexpr->named_args, narg, xexpr->arg_names)
					{
						Node	   *e = (Node *) lfirst(arg);
						char	   *argname = strVal(lfirst(narg));

						if (needcomma)
							appendStringInfoString(buf, ", ");
						get_rule_expr((Node *) e, context, true);
						appendStringInfo(buf, " AS %s",
										 quote_identifier(map_xml_name_to_sql_identifier(argname)));
						needcomma = true;
					}
					if (xexpr->op != IS_XMLFOREST)
						appendStringInfoChar(buf, ')');
				}
				if (xexpr->args)
				{
					if (needcomma)
						appendStringInfoString(buf, ", ");
					switch (xexpr->op)
					{
						case IS_XMLCONCAT:
						case IS_XMLELEMENT:
						case IS_XMLFOREST:
						case IS_XMLPI:
						case IS_XMLSERIALIZE:
							/* no extra decoration needed */
							get_rule_expr((Node *) xexpr->args, context, true);
							break;
						case IS_XMLPARSE:
							Assert(list_length(xexpr->args) == 2);

							get_rule_expr((Node *) linitial(xexpr->args),
										  context, true);

							con = (Const *) lsecond(xexpr->args);
							Assert(IsA(con, Const));
							Assert(!con->constisnull);
							if (DatumGetBool(con->constvalue))
								appendStringInfoString(buf,
													 " PRESERVE WHITESPACE");
							else
								appendStringInfoString(buf,
													   " STRIP WHITESPACE");
							break;
						case IS_XMLROOT:
							Assert(list_length(xexpr->args) == 3);

							get_rule_expr((Node *) linitial(xexpr->args),
										  context, true);

							appendStringInfoString(buf, ", VERSION ");
							con = (Const *) lsecond(xexpr->args);
							if (IsA(con, Const) &&
								con->constisnull)
								appendStringInfoString(buf, "NO VALUE");
							else
								get_rule_expr((Node *) con, context, false);

							con = (Const *) lthird(xexpr->args);
							Assert(IsA(con, Const));
							if (con->constisnull)
								 /* suppress STANDALONE NO VALUE */ ;
							else
							{
								switch (DatumGetInt32(con->constvalue))
								{
									case XML_STANDALONE_YES:
										appendStringInfoString(buf,
														 ", STANDALONE YES");
										break;
									case XML_STANDALONE_NO:
										appendStringInfoString(buf,
														  ", STANDALONE NO");
										break;
									case XML_STANDALONE_NO_VALUE:
										appendStringInfoString(buf,
													", STANDALONE NO VALUE");
										break;
									default:
										break;
								}
							}
							break;
						case IS_DOCUMENT:
							get_rule_expr_paren((Node *) xexpr->args, context, false, node);
							break;
					}

				}
				if (xexpr->op == IS_XMLSERIALIZE)
					appendStringInfo(buf, " AS %s",
									 format_type_with_typemod(xexpr->type,
															  xexpr->typmod));
				if (xexpr->op == IS_DOCUMENT)
					appendStringInfoString(buf, " IS DOCUMENT");
				else
					appendStringInfoChar(buf, ')');
			}
			break;

		case T_NullTest:
			{
				NullTest   *ntest = (NullTest *) node;

				if (!PRETTY_PAREN(context))
					appendStringInfoChar(buf, '(');
				get_rule_expr_paren((Node *) ntest->arg, context, true, node);
				switch (ntest->nulltesttype)
				{
					case IS_NULL:
						appendStringInfo(buf, " IS NULL");
						break;
					case IS_NOT_NULL:
						appendStringInfo(buf, " IS NOT NULL");
						break;
					default:
						elog(ERROR, "unrecognized nulltesttype: %d",
							 (int) ntest->nulltesttype);
				}
				if (!PRETTY_PAREN(context))
					appendStringInfoChar(buf, ')');
			}
			break;

		case T_BooleanTest:
			{
				BooleanTest *btest = (BooleanTest *) node;

				if (!PRETTY_PAREN(context))
					appendStringInfoChar(buf, '(');
				get_rule_expr_paren((Node *) btest->arg, context, false, node);
				switch (btest->booltesttype)
				{
					case IS_TRUE:
						appendStringInfo(buf, " IS TRUE");
						break;
					case IS_NOT_TRUE:
						appendStringInfo(buf, " IS NOT TRUE");
						break;
					case IS_FALSE:
						appendStringInfo(buf, " IS FALSE");
						break;
					case IS_NOT_FALSE:
						appendStringInfo(buf, " IS NOT FALSE");
						break;
					case IS_UNKNOWN:
						appendStringInfo(buf, " IS UNKNOWN");
						break;
					case IS_NOT_UNKNOWN:
						appendStringInfo(buf, " IS NOT UNKNOWN");
						break;
					default:
						elog(ERROR, "unrecognized booltesttype: %d",
							 (int) btest->booltesttype);
				}
				if (!PRETTY_PAREN(context))
					appendStringInfoChar(buf, ')');
			}
			break;

		case T_CoerceToDomain:
			{
				CoerceToDomain *ctest = (CoerceToDomain *) node;
				Node	   *arg = (Node *) ctest->arg;

				if (ctest->coercionformat == COERCE_IMPLICIT_CAST &&
					!showimplicit)
				{
					/* don't show the implicit cast */
					get_rule_expr(arg, context, false);
				}
				else
				{
					get_coercion_expr(arg, context,
									  ctest->resulttype,
									  ctest->resulttypmod,
									  node);
				}
			}
			break;

		case T_CoerceToDomainValue:
			appendStringInfo(buf, "VALUE");
			break;

		case T_SetToDefault:
			appendStringInfo(buf, "DEFAULT");
			break;

		case T_CurrentOfExpr:
			{
				CurrentOfExpr *cexpr = (CurrentOfExpr *) node;

				if (cexpr->cursor_name)
					appendStringInfo(buf, "CURRENT OF %s",
									 quote_identifier(cexpr->cursor_name));
				else
					appendStringInfo(buf, "CURRENT OF $%d",
									 cexpr->cursor_param);
			}
			break;

		case T_List:
			{
				char	   *sep;
				ListCell   *l;

				sep = "";
				foreach(l, (List *) node)
				{
					appendStringInfoString(buf, sep);
					get_rule_expr((Node *) lfirst(l), context, showimplicit);
					sep = ", ";
				}
			}
			break;

		default:
			elog(ERROR, "unrecognized node type: %d", (int) nodeTag(node));
			break;
	}
}


/*
 * get_oper_expr			- Parse back an OpExpr node
 */
static void
get_oper_expr(OpExpr *expr, deparse_context *context)
{
	StringInfo	buf = context->buf;
	Oid			opno = expr->opno;
	List	   *args = expr->args;

	if (!PRETTY_PAREN(context))
		appendStringInfoChar(buf, '(');
	if (list_length(args) == 2)
	{
		/* binary operator */
		Node	   *arg1 = (Node *) linitial(args);
		Node	   *arg2 = (Node *) lsecond(args);

		get_rule_expr_paren(arg1, context, true, (Node *) expr);
		appendStringInfo(buf, " %s ",
						 generate_operator_name(opno,
												exprType(arg1),
												exprType(arg2)));
		get_rule_expr_paren(arg2, context, true, (Node *) expr);
	}
	else
	{
		/* unary operator --- but which side? */
		Node	   *arg = (Node *) linitial(args);
		HeapTuple	tp;
		Form_pg_operator optup;

		tp = SearchSysCache1(OPEROID, ObjectIdGetDatum(opno));
		if (!HeapTupleIsValid(tp))
			elog(ERROR, "cache lookup failed for operator %u", opno);
		optup = (Form_pg_operator) GETSTRUCT(tp);
		switch (optup->oprkind)
		{
			case 'l':
				appendStringInfo(buf, "%s ",
								 generate_operator_name(opno,
														InvalidOid,
														exprType(arg)));
				get_rule_expr_paren(arg, context, true, (Node *) expr);
				break;
			case 'r':
				get_rule_expr_paren(arg, context, true, (Node *) expr);
				appendStringInfo(buf, " %s",
								 generate_operator_name(opno,
														exprType(arg),
														InvalidOid));
				break;
			default:
				elog(ERROR, "bogus oprkind: %d", optup->oprkind);
		}
		ReleaseSysCache(tp);
	}
	if (!PRETTY_PAREN(context))
		appendStringInfoChar(buf, ')');
}

/*
 * get_func_expr			- Parse back a FuncExpr node
 */
static void
get_func_expr(FuncExpr *expr, deparse_context *context,
			  bool showimplicit)
{
	StringInfo	buf = context->buf;
	Oid			funcoid = expr->funcid;
	Oid			argtypes[FUNC_MAX_ARGS];
	int			nargs;
	List	   *argnames;
	bool		is_variadic;
	ListCell   *l;

	/*
	 * If the function call came from an implicit coercion, then just show the
	 * first argument --- unless caller wants to see implicit coercions.
	 */
	if (expr->funcformat == COERCE_IMPLICIT_CAST && !showimplicit)
	{
		get_rule_expr_paren((Node *) linitial(expr->args), context,
							false, (Node *) expr);
		return;
	}

	/*
	 * If the function call came from a cast, then show the first argument
	 * plus an explicit cast operation.
	 */
	if (expr->funcformat == COERCE_EXPLICIT_CAST ||
		expr->funcformat == COERCE_IMPLICIT_CAST)
	{
		Node	   *arg = linitial(expr->args);
		Oid			rettype = expr->funcresulttype;
		int32		coercedTypmod;

		/* Get the typmod if this is a length-coercion function */
		(void) exprIsLengthCoercion((Node *) expr, &coercedTypmod);

		get_coercion_expr(arg, context,
						  rettype, coercedTypmod,
						  (Node *) expr);

		return;
	}

	/*
	 * Normal function: display as proname(args).  First we need to extract
	 * the argument datatypes.
	 */
	if (list_length(expr->args) > FUNC_MAX_ARGS)
		ereport(ERROR,
				(errcode(ERRCODE_TOO_MANY_ARGUMENTS),
				 errmsg("too many arguments")));
	nargs = 0;
	argnames = NIL;
	foreach(l, expr->args)
	{
		Node	   *arg = (Node *) lfirst(l);

		if (IsA(arg, NamedArgExpr))
			argnames = lappend(argnames, ((NamedArgExpr *) arg)->name);
		argtypes[nargs] = exprType(arg);
		nargs++;
	}

	appendStringInfo(buf, "%s(",
					 generate_function_name(funcoid, nargs,
											argnames, argtypes,
											&is_variadic));
	nargs = 0;
	foreach(l, expr->args)
	{
		if (nargs++ > 0)
			appendStringInfoString(buf, ", ");
		if (is_variadic && lnext(l) == NULL)
			appendStringInfoString(buf, "VARIADIC ");
		get_rule_expr((Node *) lfirst(l), context, true);
	}
	appendStringInfoChar(buf, ')');
}

/*
 * get_agg_expr			- Parse back an Aggref node
 */
static void
get_agg_expr(Aggref *aggref, deparse_context *context)
{
	StringInfo	buf = context->buf;
	Oid			argtypes[FUNC_MAX_ARGS];
	List	   *arglist;
	int			nargs;
	ListCell   *l;
#ifdef PGXC
	bool		added_finalfn = false;
#endif /* PGXC */

	/* Extract the regular arguments, ignoring resjunk stuff for the moment */
	arglist = NIL;
	nargs = 0;
	foreach(l, aggref->args)
	{
		TargetEntry *tle = (TargetEntry *) lfirst(l);
		Node	   *arg = (Node *) tle->expr;

		Assert(!IsA(arg, NamedArgExpr));
		if (tle->resjunk)
			continue;
		if (nargs >= FUNC_MAX_ARGS)		/* paranoia */
			ereport(ERROR,
					(errcode(ERRCODE_TOO_MANY_ARGUMENTS),
					 errmsg("too many arguments")));
		argtypes[nargs] = exprType(arg);
		arglist = lappend(arglist, arg);
		nargs++;
	}

#ifdef PGXC
	/*
	 * Datanode should send finalised aggregate results. Datanodes evaluate only
	 * transition results. In order to get the finalised aggregate, we enclose
	 * the aggregate call inside final function call, so as to get finalised
	 * results at the Coordinator
	 */
	if (context->finalise_aggs)
	{
		HeapTuple			aggTuple;
		Form_pg_aggregate	aggform;
		aggTuple = SearchSysCache(AGGFNOID,
						  ObjectIdGetDatum(aggref->aggfnoid),
						  0, 0, 0);
		if (!HeapTupleIsValid(aggTuple))
			elog(ERROR, "cache lookup failed for aggregate %u",
				 aggref->aggfnoid);
		aggform = (Form_pg_aggregate) GETSTRUCT(aggTuple);

		if (OidIsValid(aggform->aggfinalfn))
		{
			appendStringInfo(buf, "%s(", generate_function_name(aggform->aggfinalfn, 0,
													NULL, NULL, NULL));
			added_finalfn = true;
		}
		ReleaseSysCache(aggTuple);
	}
#endif /* PGXC */

	appendStringInfo(buf, "%s(%s",
					 generate_function_name(aggref->aggfnoid, nargs,
											NIL, argtypes, NULL),
					 (aggref->aggdistinct != NIL) ? "DISTINCT " : "");
	/* aggstar can be set only in zero-argument aggregates */
	if (aggref->aggstar)
		appendStringInfoChar(buf, '*');
	else
		get_rule_expr((Node *) arglist, context, true);
	if (aggref->aggorder != NIL)
	{
		appendStringInfoString(buf, " ORDER BY ");
		get_rule_orderby(aggref->aggorder, aggref->args, false, context);
	}
	appendStringInfoChar(buf, ')');

#ifdef PGXC
	if (added_finalfn)
		appendStringInfoChar(buf, ')');
#endif /* PGXC */
}

/*
 * get_windowfunc_expr	- Parse back a WindowFunc node
 */
static void
get_windowfunc_expr(WindowFunc *wfunc, deparse_context *context)
{
	StringInfo	buf = context->buf;
	Oid			argtypes[FUNC_MAX_ARGS];
	int			nargs;
	ListCell   *l;

	if (list_length(wfunc->args) > FUNC_MAX_ARGS)
		ereport(ERROR,
				(errcode(ERRCODE_TOO_MANY_ARGUMENTS),
				 errmsg("too many arguments")));
	nargs = 0;
	foreach(l, wfunc->args)
	{
		Node	   *arg = (Node *) lfirst(l);

		Assert(!IsA(arg, NamedArgExpr));
		argtypes[nargs] = exprType(arg);
		nargs++;
	}

	appendStringInfo(buf, "%s(",
					 generate_function_name(wfunc->winfnoid, nargs,
											NIL, argtypes, NULL));
	/* winstar can be set only in zero-argument aggregates */
	if (wfunc->winstar)
		appendStringInfoChar(buf, '*');
	else
		get_rule_expr((Node *) wfunc->args, context, true);
	appendStringInfoString(buf, ") OVER ");

	foreach(l, context->windowClause)
	{
		WindowClause *wc = (WindowClause *) lfirst(l);

		if (wc->winref == wfunc->winref)
		{
			if (wc->name)
				appendStringInfoString(buf, quote_identifier(wc->name));
			else
				get_rule_windowspec(wc, context->windowTList, context);
			break;
		}
	}
	if (l == NULL)
	{
		if (context->windowClause)
			elog(ERROR, "could not find window clause for winref %u",
				 wfunc->winref);

		/*
		 * In EXPLAIN, we don't have window context information available, so
		 * we have to settle for this:
		 */
		appendStringInfoString(buf, "(?)");
	}
}

/* ----------
 * get_coercion_expr
 *
 *	Make a string representation of a value coerced to a specific type
 * ----------
 */
static void
get_coercion_expr(Node *arg, deparse_context *context,
				  Oid resulttype, int32 resulttypmod,
				  Node *parentNode)
{
	StringInfo	buf = context->buf;

	/*
	 * Since parse_coerce.c doesn't immediately collapse application of
	 * length-coercion functions to constants, what we'll typically see in
	 * such cases is a Const with typmod -1 and a length-coercion function
	 * right above it.	Avoid generating redundant output. However, beware of
	 * suppressing casts when the user actually wrote something like
	 * 'foo'::text::char(3).
	 */
	if (arg && IsA(arg, Const) &&
		((Const *) arg)->consttype == resulttype &&
		((Const *) arg)->consttypmod == -1)
	{
		/* Show the constant without normal ::typename decoration */
		get_const_expr((Const *) arg, context, -1);
	}
	else
	{
		if (!PRETTY_PAREN(context))
			appendStringInfoChar(buf, '(');
		get_rule_expr_paren(arg, context, false, parentNode);
		if (!PRETTY_PAREN(context))
			appendStringInfoChar(buf, ')');
	}
	appendStringInfo(buf, "::%s",
					 format_type_with_typemod(resulttype, resulttypmod));
}

/* ----------
 * get_const_expr
 *
 *	Make a string representation of a Const
 *
 * showtype can be -1 to never show "::typename" decoration, or +1 to always
 * show it, or 0 to show it only if the constant wouldn't be assumed to be
 * the right type by default.
 *
 * If the Const's collation isn't default for its type, show that too.
 * This can only happen in trees that have been through constant-folding.
 * We assume we don't need to do this when showtype is -1.
 * ----------
 */
static void
get_const_expr(Const *constval, deparse_context *context, int showtype)
{
	StringInfo	buf = context->buf;
	Oid			typoutput;
	bool		typIsVarlena;
	char	   *extval;
	bool		isfloat = false;
	bool		needlabel;

	if (constval->constisnull)
	{
		/*
		 * Always label the type of a NULL constant to prevent misdecisions
		 * about type when reparsing.
		 */
		appendStringInfo(buf, "NULL");
		if (showtype >= 0)
		{
			appendStringInfo(buf, "::%s",
							 format_type_with_typemod(constval->consttype,
													  constval->consttypmod));
			get_const_collation(constval, context);
		}
		return;
	}

	getTypeOutputInfo(constval->consttype,
					  &typoutput, &typIsVarlena);

	extval = OidOutputFunctionCall(typoutput, constval->constvalue);

	switch (constval->consttype)
	{
		case INT2OID:
		case INT4OID:
		case INT8OID:
		case OIDOID:
		case FLOAT4OID:
		case FLOAT8OID:
		case NUMERICOID:
			{
				/*
				 * These types are printed without quotes unless they contain
				 * values that aren't accepted by the scanner unquoted (e.g.,
				 * 'NaN').	Note that strtod() and friends might accept NaN,
				 * so we can't use that to test.
				 *
				 * In reality we only need to defend against infinity and NaN,
				 * so we need not get too crazy about pattern matching here.
				 *
				 * There is a special-case gotcha: if the constant is signed,
				 * we need to parenthesize it, else the parser might see a
				 * leading plus/minus as binding less tightly than adjacent
				 * operators --- particularly, the cast that we might attach
				 * below.
				 */
				if (strspn(extval, "0123456789+-eE.") == strlen(extval))
				{
					if (extval[0] == '+' || extval[0] == '-')
						appendStringInfo(buf, "(%s)", extval);
					else
						appendStringInfoString(buf, extval);
					if (strcspn(extval, "eE.") != strlen(extval))
						isfloat = true; /* it looks like a float */
				}
				else
					appendStringInfo(buf, "'%s'", extval);
			}
			break;

		case BITOID:
		case VARBITOID:
			appendStringInfo(buf, "B'%s'", extval);
			break;

		case BOOLOID:
			if (strcmp(extval, "t") == 0)
				appendStringInfo(buf, "true");
			else
				appendStringInfo(buf, "false");
			break;

		default:
			simple_quote_literal(buf, extval);
			break;
	}

	pfree(extval);

	if (showtype < 0)
		return;

	/*
	 * For showtype == 0, append ::typename unless the constant will be
	 * implicitly typed as the right type when it is read in.
	 *
	 * XXX this code has to be kept in sync with the behavior of the parser,
	 * especially make_const.
	 */
	switch (constval->consttype)
	{
		case BOOLOID:
		case INT4OID:
		case UNKNOWNOID:
			/* These types can be left unlabeled */
			needlabel = false;
			break;
		case NUMERICOID:

			/*
			 * Float-looking constants will be typed as numeric, but if
			 * there's a specific typmod we need to show it.
			 */
			needlabel = !isfloat || (constval->consttypmod >= 0);
			break;
		default:
			needlabel = true;
			break;
	}
	if (needlabel || showtype > 0)
		appendStringInfo(buf, "::%s",
						 format_type_with_typemod(constval->consttype,
												  constval->consttypmod));

	get_const_collation(constval, context);
}

/*
 * helper for get_const_expr: append COLLATE if needed
 */
static void
get_const_collation(Const *constval, deparse_context *context)
{
	StringInfo	buf = context->buf;

	if (OidIsValid(constval->constcollid))
	{
		Oid			typcollation = get_typcollation(constval->consttype);

		if (constval->constcollid != typcollation)
		{
			appendStringInfo(buf, " COLLATE %s",
							 generate_collation_name(constval->constcollid));
		}
	}
}

/*
 * simple_quote_literal - Format a string as a SQL literal, append to buf
 */
static void
simple_quote_literal(StringInfo buf, const char *val)
{
	const char *valptr;

	/*
	 * We form the string literal according to the prevailing setting of
	 * standard_conforming_strings; we never use E''. User is responsible for
	 * making sure result is used correctly.
	 */
	appendStringInfoChar(buf, '\'');
	for (valptr = val; *valptr; valptr++)
	{
		char		ch = *valptr;

		if (SQL_STR_DOUBLE(ch, !standard_conforming_strings))
			appendStringInfoChar(buf, ch);
		appendStringInfoChar(buf, ch);
	}
	appendStringInfoChar(buf, '\'');
}


/* ----------
 * get_sublink_expr			- Parse back a sublink
 * ----------
 */
static void
get_sublink_expr(SubLink *sublink, deparse_context *context)
{
	StringInfo	buf = context->buf;
	Query	   *query = (Query *) (sublink->subselect);
	char	   *opname = NULL;
	bool		need_paren;

	if (sublink->subLinkType == ARRAY_SUBLINK)
		appendStringInfo(buf, "ARRAY(");
	else
		appendStringInfoChar(buf, '(');

	/*
	 * Note that we print the name of only the first operator, when there are
	 * multiple combining operators.  This is an approximation that could go
	 * wrong in various scenarios (operators in different schemas, renamed
	 * operators, etc) but there is not a whole lot we can do about it, since
	 * the syntax allows only one operator to be shown.
	 */
	if (sublink->testexpr)
	{
		if (IsA(sublink->testexpr, OpExpr))
		{
			/* single combining operator */
			OpExpr	   *opexpr = (OpExpr *) sublink->testexpr;

			get_rule_expr(linitial(opexpr->args), context, true);
			opname = generate_operator_name(opexpr->opno,
											exprType(linitial(opexpr->args)),
											exprType(lsecond(opexpr->args)));
		}
		else if (IsA(sublink->testexpr, BoolExpr))
		{
			/* multiple combining operators, = or <> cases */
			char	   *sep;
			ListCell   *l;

			appendStringInfoChar(buf, '(');
			sep = "";
			foreach(l, ((BoolExpr *) sublink->testexpr)->args)
			{
				OpExpr	   *opexpr = (OpExpr *) lfirst(l);

				Assert(IsA(opexpr, OpExpr));
				appendStringInfoString(buf, sep);
				get_rule_expr(linitial(opexpr->args), context, true);
				if (!opname)
					opname = generate_operator_name(opexpr->opno,
											exprType(linitial(opexpr->args)),
											exprType(lsecond(opexpr->args)));
				sep = ", ";
			}
			appendStringInfoChar(buf, ')');
		}
		else if (IsA(sublink->testexpr, RowCompareExpr))
		{
			/* multiple combining operators, < <= > >= cases */
			RowCompareExpr *rcexpr = (RowCompareExpr *) sublink->testexpr;

			appendStringInfoChar(buf, '(');
			get_rule_expr((Node *) rcexpr->largs, context, true);
			opname = generate_operator_name(linitial_oid(rcexpr->opnos),
											exprType(linitial(rcexpr->largs)),
										  exprType(linitial(rcexpr->rargs)));
			appendStringInfoChar(buf, ')');
		}
		else
			elog(ERROR, "unrecognized testexpr type: %d",
				 (int) nodeTag(sublink->testexpr));
	}

	need_paren = true;

	switch (sublink->subLinkType)
	{
		case EXISTS_SUBLINK:
			appendStringInfo(buf, "EXISTS ");
			break;

		case ANY_SUBLINK:
			if (strcmp(opname, "=") == 0)		/* Represent = ANY as IN */
				appendStringInfo(buf, " IN ");
			else
				appendStringInfo(buf, " %s ANY ", opname);
			break;

		case ALL_SUBLINK:
			appendStringInfo(buf, " %s ALL ", opname);
			break;

		case ROWCOMPARE_SUBLINK:
			appendStringInfo(buf, " %s ", opname);
			break;

		case EXPR_SUBLINK:
		case ARRAY_SUBLINK:
			need_paren = false;
			break;

		case CTE_SUBLINK:		/* shouldn't occur in a SubLink */
		default:
			elog(ERROR, "unrecognized sublink type: %d",
				 (int) sublink->subLinkType);
			break;
	}

	if (need_paren)
		appendStringInfoChar(buf, '(');

	get_query_def(query, buf, context->namespaces, NULL,
				  context->prettyFlags, context->indentLevel);

	if (need_paren)
		appendStringInfo(buf, "))");
	else
		appendStringInfoChar(buf, ')');
}


/* ----------
 * get_from_clause			- Parse back a FROM clause
 *
 * "prefix" is the keyword that denotes the start of the list of FROM
 * elements. It is FROM when used to parse back SELECT and UPDATE, but
 * is USING when parsing back DELETE.
 * ----------
 */
static void
get_from_clause(Query *query, const char *prefix, deparse_context *context)
{
	StringInfo	buf = context->buf;
	bool		first = true;
	ListCell   *l;

	/*
	 * We use the query's jointree as a guide to what to print.  However, we
	 * must ignore auto-added RTEs that are marked not inFromCl. (These can
	 * only appear at the top level of the jointree, so it's sufficient to
	 * check here.)  This check also ensures we ignore the rule pseudo-RTEs
	 * for NEW and OLD.
	 */
	foreach(l, query->jointree->fromlist)
	{
		Node	   *jtnode = (Node *) lfirst(l);

		if (IsA(jtnode, RangeTblRef))
		{
			int			varno = ((RangeTblRef *) jtnode)->rtindex;
			RangeTblEntry *rte = rt_fetch(varno, query->rtable);

			if (!rte->inFromCl)
				continue;
		}

		if (first)
		{
			appendContextKeyword(context, prefix,
								 -PRETTYINDENT_STD, PRETTYINDENT_STD, 2);
			first = false;

			get_from_clause_item(jtnode, query, context);
		}
		else
		{
			StringInfoData targetbuf;
			char	   *trailing_nl;

			appendStringInfoString(buf, ", ");

			initStringInfo(&targetbuf);
			context->buf = &targetbuf;

			get_from_clause_item(jtnode, query, context);

			context->buf = buf;

			/* Locate the start of the current	line in the buffer */

			trailing_nl = (strrchr(buf->data, '\n'));
			if (trailing_nl == NULL)
				trailing_nl = buf->data;
			else
				trailing_nl++;

			/*
			 * Add a newline, plus some  indentation, if pretty_wrap is on and
			 * the new from-clause item would cause an overflow.
			 */

			if (pretty_wrap >= 0 &&
				(strlen(trailing_nl) + strlen(targetbuf.data) > pretty_wrap))
			{
				appendContextKeyword(context, "", -PRETTYINDENT_STD,
									 PRETTYINDENT_STD, PRETTYINDENT_VAR);
			}

			/* Add the new item */

			appendStringInfoString(buf, targetbuf.data);

			/* cleanup */

			pfree(targetbuf.data);
		}

	}
}

static void
get_from_clause_item(Node *jtnode, Query *query, deparse_context *context)
{
	StringInfo	buf = context->buf;

	if (IsA(jtnode, RangeTblRef))
	{
		int			varno = ((RangeTblRef *) jtnode)->rtindex;
		RangeTblEntry *rte = rt_fetch(varno, query->rtable);
		bool		gavealias = false;

		switch (rte->rtekind)
		{
			case RTE_RELATION:
				/* Normal relation RTE */
				appendStringInfo(buf, "%s%s",
								 only_marker(rte),
								 generate_relation_name(rte->relid,
														context->namespaces));
				break;
			case RTE_SUBQUERY:
				/* Subquery RTE */
				appendStringInfoChar(buf, '(');
				get_query_def(rte->subquery, buf, context->namespaces, NULL,
							  context->prettyFlags, context->indentLevel);
				appendStringInfoChar(buf, ')');
				break;
			case RTE_FUNCTION:
				/* Function RTE */
				get_rule_expr(rte->funcexpr, context, true);
				break;
			case RTE_VALUES:
				/* Values list RTE */
				get_values_def(rte->values_lists, context);
				break;
			case RTE_CTE:
				appendStringInfoString(buf, quote_identifier(rte->ctename));
				break;
			default:
				elog(ERROR, "unrecognized RTE kind: %d", (int) rte->rtekind);
				break;
		}

		if (rte->alias != NULL)
		{
			appendStringInfo(buf, " %s",
							 quote_identifier(rte->alias->aliasname));
			gavealias = true;
		}
		else if (rte->rtekind == RTE_RELATION &&
			strcmp(rte->eref->aliasname, get_relation_name(rte->relid)) != 0)
		{
			/*
			 * Apparently the rel has been renamed since the rule was made.
			 * Emit a fake alias clause so that variable references will still
			 * work.  This is not a 100% solution but should work in most
			 * reasonable situations.
			 */
			appendStringInfo(buf, " %s",
							 quote_identifier(rte->eref->aliasname));
			gavealias = true;
		}
#ifdef PGXC
		else if (rte->rtekind == RTE_SUBQUERY && rte->eref->aliasname)
		{
			/*
			 *
			 * This condition arises when the from clause is a view. The
			 * corresponding subquery RTE has its eref set to view name.
			 * The remote query generated has this subquery of which the
			 * columns can be referred to as view_name.col1, so it should
			 * be possible to refer to this subquery object.
			 */
			appendStringInfo(buf, " %s",
							 quote_identifier(rte->eref->aliasname));
			gavealias = true;
		}
#endif
		else if (rte->rtekind == RTE_FUNCTION)
		{
			/*
			 * For a function RTE, always give an alias. This covers possible
			 * renaming of the function and/or instability of the
			 * FigureColname rules for things that aren't simple functions.
			 */
			appendStringInfo(buf, " %s",
							 quote_identifier(rte->eref->aliasname));
			gavealias = true;
		}

		if (rte->rtekind == RTE_FUNCTION)
		{
			if (rte->funccoltypes != NIL)
			{
				/* Function returning RECORD, reconstruct the columndefs */
				if (!gavealias)
					appendStringInfo(buf, " AS ");
				get_from_clause_coldeflist(rte->eref->colnames,
										   rte->funccoltypes,
										   rte->funccoltypmods,
										   rte->funccolcollations,
										   context);
			}
			else
			{
				/*
				 * For a function RTE, always emit a complete column alias
				 * list; this is to protect against possible instability of
				 * the default column names (eg, from altering parameter
				 * names).
				 */
				get_from_clause_alias(rte->eref, rte, context);
			}
		}
		else
		{
			/*
			 * For non-function RTEs, just report whatever the user originally
			 * gave as column aliases.
			 */
			get_from_clause_alias(rte->alias, rte, context);
		}
	}
	else if (IsA(jtnode, JoinExpr))
	{
		JoinExpr   *j = (JoinExpr *) jtnode;
		bool		need_paren_on_right;

		need_paren_on_right = PRETTY_PAREN(context) &&
			!IsA(j->rarg, RangeTblRef) &&
			!(IsA(j->rarg, JoinExpr) &&((JoinExpr *) j->rarg)->alias != NULL);

		if (!PRETTY_PAREN(context) || j->alias != NULL)
			appendStringInfoChar(buf, '(');

		get_from_clause_item(j->larg, query, context);

		if (j->isNatural)
		{
			if (!PRETTY_INDENT(context))
				appendStringInfoChar(buf, ' ');
			switch (j->jointype)
			{
				case JOIN_INNER:
					appendContextKeyword(context, "NATURAL JOIN ",
										 -PRETTYINDENT_JOIN,
										 PRETTYINDENT_JOIN, 0);
					break;
				case JOIN_LEFT:
					appendContextKeyword(context, "NATURAL LEFT JOIN ",
										 -PRETTYINDENT_JOIN,
										 PRETTYINDENT_JOIN, 0);
					break;
				case JOIN_FULL:
					appendContextKeyword(context, "NATURAL FULL JOIN ",
										 -PRETTYINDENT_JOIN,
										 PRETTYINDENT_JOIN, 0);
					break;
				case JOIN_RIGHT:
					appendContextKeyword(context, "NATURAL RIGHT JOIN ",
										 -PRETTYINDENT_JOIN,
										 PRETTYINDENT_JOIN, 0);
					break;
				default:
					elog(ERROR, "unrecognized join type: %d",
						 (int) j->jointype);
			}
		}
		else
		{
			switch (j->jointype)
			{
				case JOIN_INNER:
					if (j->quals)
						appendContextKeyword(context, " JOIN ",
											 -PRETTYINDENT_JOIN,
											 PRETTYINDENT_JOIN, 2);
					else
						appendContextKeyword(context, " CROSS JOIN ",
											 -PRETTYINDENT_JOIN,
											 PRETTYINDENT_JOIN, 1);
					break;
				case JOIN_LEFT:
					appendContextKeyword(context, " LEFT JOIN ",
										 -PRETTYINDENT_JOIN,
										 PRETTYINDENT_JOIN, 2);
					break;
				case JOIN_FULL:
					appendContextKeyword(context, " FULL JOIN ",
										 -PRETTYINDENT_JOIN,
										 PRETTYINDENT_JOIN, 2);
					break;
				case JOIN_RIGHT:
					appendContextKeyword(context, " RIGHT JOIN ",
										 -PRETTYINDENT_JOIN,
										 PRETTYINDENT_JOIN, 2);
					break;
				default:
					elog(ERROR, "unrecognized join type: %d",
						 (int) j->jointype);
			}
		}

		if (need_paren_on_right)
			appendStringInfoChar(buf, '(');
		get_from_clause_item(j->rarg, query, context);
		if (need_paren_on_right)
			appendStringInfoChar(buf, ')');

		context->indentLevel -= PRETTYINDENT_JOIN_ON;

		if (!j->isNatural)
		{
			if (j->usingClause)
			{
				ListCell   *col;

				appendStringInfo(buf, " USING (");
				foreach(col, j->usingClause)
				{
					if (col != list_head(j->usingClause))
						appendStringInfo(buf, ", ");
					appendStringInfoString(buf,
									  quote_identifier(strVal(lfirst(col))));
				}
				appendStringInfoChar(buf, ')');
			}
			else if (j->quals)
			{
				appendStringInfo(buf, " ON ");
				if (!PRETTY_PAREN(context))
					appendStringInfoChar(buf, '(');
				get_rule_expr(j->quals, context, false);
				if (!PRETTY_PAREN(context))
					appendStringInfoChar(buf, ')');
			}
		}
		if (!PRETTY_PAREN(context) || j->alias != NULL)
			appendStringInfoChar(buf, ')');

		/* Yes, it's correct to put alias after the right paren ... */
		if (j->alias != NULL)
		{
			appendStringInfo(buf, " %s",
							 quote_identifier(j->alias->aliasname));
			get_from_clause_alias(j->alias,
								  rt_fetch(j->rtindex, query->rtable),
								  context);
		}
	}
	else
		elog(ERROR, "unrecognized node type: %d",
			 (int) nodeTag(jtnode));
}

/*
 * get_from_clause_alias - reproduce column alias list
 *
 * This is tricky because we must ignore dropped columns.
 */
static void
get_from_clause_alias(Alias *alias, RangeTblEntry *rte,
					  deparse_context *context)
{
	StringInfo	buf = context->buf;
	ListCell   *col;
	AttrNumber	attnum;
	bool		first = true;

	if (alias == NULL || alias->colnames == NIL)
		return;					/* definitely nothing to do */

	attnum = 0;
	foreach(col, alias->colnames)
	{
		attnum++;
		if (get_rte_attribute_is_dropped(rte, attnum))
			continue;
		if (first)
		{
			appendStringInfoChar(buf, '(');
			first = false;
		}
		else
			appendStringInfo(buf, ", ");
		appendStringInfoString(buf,
							   quote_identifier(strVal(lfirst(col))));
	}
	if (!first)
		appendStringInfoChar(buf, ')');
}

/*
 * get_from_clause_coldeflist - reproduce FROM clause coldeflist
 *
 * The coldeflist is appended immediately (no space) to buf.  Caller is
 * responsible for ensuring that an alias or AS is present before it.
 */
static void
get_from_clause_coldeflist(List *names,
						   List *types, List *typmods, List *collations,
						   deparse_context *context)
{
	StringInfo	buf = context->buf;
	ListCell   *l1;
	ListCell   *l2;
	ListCell   *l3;
	ListCell   *l4;
	int			i = 0;

	appendStringInfoChar(buf, '(');

	l2 = list_head(types);
	l3 = list_head(typmods);
	l4 = list_head(collations);
	foreach(l1, names)
	{
		char	   *attname = strVal(lfirst(l1));
		Oid			atttypid;
		int32		atttypmod;
		Oid			attcollation;

		atttypid = lfirst_oid(l2);
		l2 = lnext(l2);
		atttypmod = lfirst_int(l3);
		l3 = lnext(l3);
		attcollation = lfirst_oid(l4);
		l4 = lnext(l4);

		if (i > 0)
			appendStringInfo(buf, ", ");
		appendStringInfo(buf, "%s %s",
						 quote_identifier(attname),
						 format_type_with_typemod(atttypid, atttypmod));
		if (OidIsValid(attcollation) &&
			attcollation != get_typcollation(atttypid))
			appendStringInfo(buf, " COLLATE %s",
							 generate_collation_name(attcollation));
		i++;
	}

	appendStringInfoChar(buf, ')');
}

/*
 * get_opclass_name			- fetch name of an index operator class
 *
 * The opclass name is appended (after a space) to buf.
 *
 * Output is suppressed if the opclass is the default for the given
 * actual_datatype.  (If you don't want this behavior, just pass
 * InvalidOid for actual_datatype.)
 */
static void
get_opclass_name(Oid opclass, Oid actual_datatype,
				 StringInfo buf)
{
	HeapTuple	ht_opc;
	Form_pg_opclass opcrec;
	char	   *opcname;
	char	   *nspname;

	ht_opc = SearchSysCache1(CLAOID, ObjectIdGetDatum(opclass));
	if (!HeapTupleIsValid(ht_opc))
		elog(ERROR, "cache lookup failed for opclass %u", opclass);
	opcrec = (Form_pg_opclass) GETSTRUCT(ht_opc);

	if (!OidIsValid(actual_datatype) ||
		GetDefaultOpClass(actual_datatype, opcrec->opcmethod) != opclass)
	{
		/* Okay, we need the opclass name.	Do we need to qualify it? */
		opcname = NameStr(opcrec->opcname);
		if (OpclassIsVisible(opclass))
			appendStringInfo(buf, " %s", quote_identifier(opcname));
		else
		{
			nspname = get_namespace_name(opcrec->opcnamespace);
			appendStringInfo(buf, " %s.%s",
							 quote_identifier(nspname),
							 quote_identifier(opcname));
		}
	}
	ReleaseSysCache(ht_opc);
}

/*
 * processIndirection - take care of array and subfield assignment
 *
 * We strip any top-level FieldStore or assignment ArrayRef nodes that
 * appear in the input, and return the subexpression that's to be assigned.
 * If printit is true, we also print out the appropriate decoration for the
 * base column name (that the caller just printed).
 */
static Node *
processIndirection(Node *node, deparse_context *context, bool printit)
{
	StringInfo	buf = context->buf;

	for (;;)
	{
		if (node == NULL)
			break;
		if (IsA(node, FieldStore))
		{
			FieldStore *fstore = (FieldStore *) node;
			Oid			typrelid;
			char	   *fieldname;

			/* lookup tuple type */
			typrelid = get_typ_typrelid(fstore->resulttype);
			if (!OidIsValid(typrelid))
				elog(ERROR, "argument type %s of FieldStore is not a tuple type",
					 format_type_be(fstore->resulttype));

			/*
			 * Print the field name.  There should only be one target field in
			 * stored rules.  There could be more than that in executable
			 * target lists, but this function cannot be used for that case.
			 */
			Assert(list_length(fstore->fieldnums) == 1);
			fieldname = get_relid_attribute_name(typrelid,
											linitial_int(fstore->fieldnums));
			if (printit)
				appendStringInfo(buf, ".%s", quote_identifier(fieldname));

			/*
			 * We ignore arg since it should be an uninteresting reference to
			 * the target column or subcolumn.
			 */
			node = (Node *) linitial(fstore->newvals);
		}
		else if (IsA(node, ArrayRef))
		{
			ArrayRef   *aref = (ArrayRef *) node;

			if (aref->refassgnexpr == NULL)
				break;
			if (printit)
				printSubscripts(aref, context);

			/*
			 * We ignore refexpr since it should be an uninteresting reference
			 * to the target column or subcolumn.
			 */
			node = (Node *) aref->refassgnexpr;
		}
		else
			break;
	}

	return node;
}

static void
printSubscripts(ArrayRef *aref, deparse_context *context)
{
	StringInfo	buf = context->buf;
	ListCell   *lowlist_item;
	ListCell   *uplist_item;

	lowlist_item = list_head(aref->reflowerindexpr);	/* could be NULL */
	foreach(uplist_item, aref->refupperindexpr)
	{
		appendStringInfoChar(buf, '[');
		if (lowlist_item)
		{
			get_rule_expr((Node *) lfirst(lowlist_item), context, false);
			appendStringInfoChar(buf, ':');
			lowlist_item = lnext(lowlist_item);
		}
		get_rule_expr((Node *) lfirst(uplist_item), context, false);
		appendStringInfoChar(buf, ']');
	}
}

/*
 * quote_identifier			- Quote an identifier only if needed
 *
 * When quotes are needed, we palloc the required space; slightly
 * space-wasteful but well worth it for notational simplicity.
 */
const char *
quote_identifier(const char *ident)
{
	/*
	 * Can avoid quoting if ident starts with a lowercase letter or underscore
	 * and contains only lowercase letters, digits, and underscores, *and* is
	 * not any SQL keyword.  Otherwise, supply quotes.
	 */
	int			nquotes = 0;
	bool		safe;
	const char *ptr;
	char	   *result;
	char	   *optr;

	/*
	 * would like to use <ctype.h> macros here, but they might yield unwanted
	 * locale-specific results...
	 */
	safe = ((ident[0] >= 'a' && ident[0] <= 'z') || ident[0] == '_');

	for (ptr = ident; *ptr; ptr++)
	{
		char		ch = *ptr;

		if ((ch >= 'a' && ch <= 'z') ||
			(ch >= '0' && ch <= '9') ||
			(ch == '_'))
		{
			/* okay */
		}
		else
		{
			safe = false;
			if (ch == '"')
				nquotes++;
		}
	}

	if (quote_all_identifiers)
		safe = false;

	if (safe)
	{
		/*
		 * Check for keyword.  We quote keywords except for unreserved ones.
		 * (In some cases we could avoid quoting a col_name or type_func_name
		 * keyword, but it seems much harder than it's worth to tell that.)
		 *
		 * Note: ScanKeywordLookup() does case-insensitive comparison, but
		 * that's fine, since we already know we have all-lower-case.
		 */
		const ScanKeyword *keyword = ScanKeywordLookup(ident,
													   ScanKeywords,
													   NumScanKeywords);

		if (keyword != NULL && keyword->category != UNRESERVED_KEYWORD)
			safe = false;
	}

	if (safe)
		return ident;			/* no change needed */

	result = (char *) palloc(strlen(ident) + nquotes + 2 + 1);

	optr = result;
	*optr++ = '"';
	for (ptr = ident; *ptr; ptr++)
	{
		char		ch = *ptr;

		if (ch == '"')
			*optr++ = '"';
		*optr++ = ch;
	}
	*optr++ = '"';
	*optr = '\0';

	return result;
}

/*
 * quote_qualified_identifier	- Quote a possibly-qualified identifier
 *
 * Return a name of the form qualifier.ident, or just ident if qualifier
 * is NULL, quoting each component if necessary.  The result is palloc'd.
 */
char *
quote_qualified_identifier(const char *qualifier,
						   const char *ident)
{
	StringInfoData buf;

	initStringInfo(&buf);
	if (qualifier)
		appendStringInfo(&buf, "%s.", quote_identifier(qualifier));
	appendStringInfoString(&buf, quote_identifier(ident));
	return buf.data;
}

/*
 * get_relation_name
 *		Get the unqualified name of a relation specified by OID
 *
 * This differs from the underlying get_rel_name() function in that it will
 * throw error instead of silently returning NULL if the OID is bad.
 */
static char *
get_relation_name(Oid relid)
{
	char	   *relname = get_rel_name(relid);

	if (!relname)
		elog(ERROR, "cache lookup failed for relation %u", relid);
	return relname;
}

/*
 * generate_relation_name
 *		Compute the name to display for a relation specified by OID
 *
 * The result includes all necessary quoting and schema-prefixing.
 *
 * If namespaces isn't NIL, it must be a list of deparse_namespace nodes.
 * We will forcibly qualify the relation name if it equals any CTE name
 * visible in the namespace list.
 */
static char *
generate_relation_name(Oid relid, List *namespaces)
{
	HeapTuple	tp;
	Form_pg_class reltup;
	bool		need_qual;
	ListCell   *nslist;
	char	   *relname;
	char	   *nspname;
	char	   *result;

	tp = SearchSysCache1(RELOID, ObjectIdGetDatum(relid));
	if (!HeapTupleIsValid(tp))
		elog(ERROR, "cache lookup failed for relation %u", relid);
	reltup = (Form_pg_class) GETSTRUCT(tp);
	relname = NameStr(reltup->relname);

	/* Check for conflicting CTE name */
	need_qual = false;
	foreach(nslist, namespaces)
	{
		deparse_namespace *dpns = (deparse_namespace *) lfirst(nslist);
		ListCell   *ctlist;

		foreach(ctlist, dpns->ctes)
		{
			CommonTableExpr *cte = (CommonTableExpr *) lfirst(ctlist);

			if (strcmp(cte->ctename, relname) == 0)
			{
				need_qual = true;
				break;
			}
		}
		if (need_qual)
			break;
	}

	/* Otherwise, qualify the name if not visible in search path */
	if (!need_qual)
		need_qual = !RelationIsVisible(relid);

	if (need_qual)
		nspname = get_namespace_name(reltup->relnamespace);
	else
		nspname = NULL;

	result = quote_qualified_identifier(nspname, relname);

	ReleaseSysCache(tp);

	return result;
}

/*
 * generate_function_name
 *		Compute the name to display for a function specified by OID,
 *		given that it is being called with the specified actual arg names and
 *		types.	(Those matter because of ambiguous-function resolution rules.)
 *
 * The result includes all necessary quoting and schema-prefixing.	We can
 * also pass back an indication of whether the function is variadic.
 */
static char *
generate_function_name(Oid funcid, int nargs, List *argnames,
					   Oid *argtypes, bool *is_variadic)
{
	HeapTuple	proctup;
	Form_pg_proc procform;
	char	   *proname;
	char	   *nspname;
	char	   *result;
	FuncDetailCode p_result;
	Oid			p_funcid;
	Oid			p_rettype;
	bool		p_retset;
	int			p_nvargs;
	Oid		   *p_true_typeids;

	proctup = SearchSysCache1(PROCOID, ObjectIdGetDatum(funcid));
	if (!HeapTupleIsValid(proctup))
		elog(ERROR, "cache lookup failed for function %u", funcid);
	procform = (Form_pg_proc) GETSTRUCT(proctup);
	proname = NameStr(procform->proname);

	/*
	 * The idea here is to schema-qualify only if the parser would fail to
	 * resolve the correct function given the unqualified func name with the
	 * specified argtypes.	If the function is variadic, we should presume
	 * that VARIADIC will be included in the call.
	 */
	p_result = func_get_detail(list_make1(makeString(proname)),
							   NIL, argnames, nargs, argtypes,
							   !OidIsValid(procform->provariadic), true,
							   &p_funcid, &p_rettype,
							   &p_retset, &p_nvargs, &p_true_typeids, NULL);
	if ((p_result == FUNCDETAIL_NORMAL ||
		 p_result == FUNCDETAIL_AGGREGATE ||
		 p_result == FUNCDETAIL_WINDOWFUNC) &&
		p_funcid == funcid)
		nspname = NULL;
	else
		nspname = get_namespace_name(procform->pronamespace);

	result = quote_qualified_identifier(nspname, proname);

	/* Check variadic-ness if caller cares */
	if (is_variadic)
	{
		/* "any" variadics are not treated as variadics for listing */
		if (OidIsValid(procform->provariadic) &&
			procform->provariadic != ANYOID)
			*is_variadic = true;
		else
			*is_variadic = false;
	}

	ReleaseSysCache(proctup);

	return result;
}

/*
 * generate_operator_name
 *		Compute the name to display for an operator specified by OID,
 *		given that it is being called with the specified actual arg types.
 *		(Arg types matter because of ambiguous-operator resolution rules.
 *		Pass InvalidOid for unused arg of a unary operator.)
 *
 * The result includes all necessary quoting and schema-prefixing,
 * plus the OPERATOR() decoration needed to use a qualified operator name
 * in an expression.
 */
static char *
generate_operator_name(Oid operid, Oid arg1, Oid arg2)
{
	StringInfoData buf;
	HeapTuple	opertup;
	Form_pg_operator operform;
	char	   *oprname;
	char	   *nspname;
	Operator	p_result;

	initStringInfo(&buf);

	opertup = SearchSysCache1(OPEROID, ObjectIdGetDatum(operid));
	if (!HeapTupleIsValid(opertup))
		elog(ERROR, "cache lookup failed for operator %u", operid);
	operform = (Form_pg_operator) GETSTRUCT(opertup);
	oprname = NameStr(operform->oprname);

	/*
	 * The idea here is to schema-qualify only if the parser would fail to
	 * resolve the correct operator given the unqualified op name with the
	 * specified argtypes.
	 */
	switch (operform->oprkind)
	{
		case 'b':
			p_result = oper(NULL, list_make1(makeString(oprname)), arg1, arg2,
							true, -1);
			break;
		case 'l':
			p_result = left_oper(NULL, list_make1(makeString(oprname)), arg2,
								 true, -1);
			break;
		case 'r':
			p_result = right_oper(NULL, list_make1(makeString(oprname)), arg1,
								  true, -1);
			break;
		default:
			elog(ERROR, "unrecognized oprkind: %d", operform->oprkind);
			p_result = NULL;	/* keep compiler quiet */
			break;
	}

	if (p_result != NULL && oprid(p_result) == operid)
		nspname = NULL;
	else
	{
		nspname = get_namespace_name(operform->oprnamespace);
		appendStringInfo(&buf, "OPERATOR(%s.", quote_identifier(nspname));
	}

	appendStringInfoString(&buf, oprname);

	if (nspname)
		appendStringInfoChar(&buf, ')');

	if (p_result != NULL)
		ReleaseSysCache(p_result);

	ReleaseSysCache(opertup);

	return buf.data;
}

/*
 * generate_collation_name
 *		Compute the name to display for a collation specified by OID
 *
 * The result includes all necessary quoting and schema-prefixing.
 */
char *
generate_collation_name(Oid collid)
{
	HeapTuple	tp;
	Form_pg_collation colltup;
	char	   *collname;
	char	   *nspname;
	char	   *result;

	tp = SearchSysCache1(COLLOID, ObjectIdGetDatum(collid));
	if (!HeapTupleIsValid(tp))
		elog(ERROR, "cache lookup failed for collation %u", collid);
	colltup = (Form_pg_collation) GETSTRUCT(tp);
	collname = NameStr(colltup->collname);

	if (!CollationIsVisible(collid))
		nspname = get_namespace_name(colltup->collnamespace);
	else
		nspname = NULL;

	result = quote_qualified_identifier(nspname, collname);

	ReleaseSysCache(tp);

	return result;
}

/*
 * Given a C string, produce a TEXT datum.
 *
 * We assume that the input was palloc'd and may be freed.
 */
static text *
string_to_text(char *str)
{
	text	   *result;

	result = cstring_to_text(str);
	pfree(str);
	return result;
}

/*
 * Generate a C string representing a relation's reloptions, or NULL if none.
 */
static char *
flatten_reloptions(Oid relid)
{
	char	   *result = NULL;
	HeapTuple	tuple;
	Datum		reloptions;
	bool		isnull;

	tuple = SearchSysCache1(RELOID, ObjectIdGetDatum(relid));
	if (!HeapTupleIsValid(tuple))
		elog(ERROR, "cache lookup failed for relation %u", relid);

	reloptions = SysCacheGetAttr(RELOID, tuple,
								 Anum_pg_class_reloptions, &isnull);
	if (!isnull)
	{
		Datum		sep,
					txt;

		/*
		 * We want to use array_to_text(reloptions, ', ') --- but
		 * DirectFunctionCall2(array_to_text) does not work, because
		 * array_to_text() relies on flinfo to be valid.  So use
		 * OidFunctionCall2.
		 */
		sep = CStringGetTextDatum(", ");
		txt = OidFunctionCall2(F_ARRAY_TO_TEXT, reloptions, sep);
		result = TextDatumGetCString(txt);
	}

	ReleaseSysCache(tuple);

	return result;
}<|MERGE_RESOLUTION|>--- conflicted
+++ resolved
@@ -18,13 +18,9 @@
 #include <unistd.h>
 #include <fcntl.h>
 
-<<<<<<< HEAD
-#include "access/genam.h"
 #ifdef PGXC
 #include "access/reloptions.h"
 #endif /* PGXC */
-=======
->>>>>>> 80edfd76
 #include "access/sysattr.h"
 #include "catalog/dependency.h"
 #include "catalog/indexing.h"
@@ -142,21 +138,14 @@
 	/* Remaining fields are used only when deparsing a Plan tree: */
 	PlanState  *planstate;		/* immediate parent of current expression */
 	List	   *ancestors;		/* ancestors of planstate */
-<<<<<<< HEAD
-	PlanState  *outer_planstate;	/* OUTER subplan state, or NULL if none */
-	PlanState  *inner_planstate;	/* INNER subplan state, or NULL if none */
-	Plan	   *outer_plan;		/* OUTER subplan, or NULL if none */
-	Plan	   *inner_plan;		/* INNER subplan, or NULL if none */
-#ifdef PGXC
-	bool		remotequery;	/* deparse context for remote query */
-#endif
-=======
 	PlanState  *outer_planstate;	/* outer subplan state, or NULL if none */
 	PlanState  *inner_planstate;	/* inner subplan state, or NULL if none */
 	List	   *outer_tlist;	/* referent for OUTER_VAR Vars */
 	List	   *inner_tlist;	/* referent for INNER_VAR Vars */
 	List	   *index_tlist;	/* referent for INDEX_VAR Vars */
->>>>>>> 80edfd76
+#ifdef PGXC
+	bool		remotequery;	/* deparse context for remote query */
+#endif
 } deparse_namespace;
 
 
@@ -3395,13 +3384,10 @@
 	char	   *sep;
 	int			colno;
 	ListCell   *l;
-<<<<<<< HEAD
+	bool		last_was_multiline = false;
 #ifdef PGXC
 	bool no_targetlist = true;
 #endif
-=======
-	bool		last_was_multiline = false;
->>>>>>> 80edfd76
 
 	sep = " ";
 	colno = 0;
