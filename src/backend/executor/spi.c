/*-------------------------------------------------------------------------
 *
 * spi.c
 *				Server Programming Interface
 *
 * Portions Copyright (c) 1996-2012, PostgreSQL Global Development Group
 * Portions Copyright (c) 1994, Regents of the University of California
 *
 *
 * IDENTIFICATION
 *	  src/backend/executor/spi.c
 *
 *-------------------------------------------------------------------------
 */
#include "postgres.h"

#include "access/printtup.h"
#include "access/sysattr.h"
#include "access/xact.h"
#include "catalog/heap.h"
#include "catalog/pg_type.h"
#include "commands/trigger.h"
#include "executor/executor.h"
#include "executor/spi_priv.h"
#include "tcop/pquery.h"
#include "tcop/utility.h"
#include "utils/builtins.h"
#include "utils/datum.h"
#include "utils/lsyscache.h"
#include "utils/memutils.h"
#include "utils/rel.h"
#include "utils/snapmgr.h"
#include "utils/syscache.h"
#include "utils/typcache.h"


uint32		SPI_processed = 0;
Oid			SPI_lastoid = InvalidOid;
SPITupleTable *SPI_tuptable = NULL;
int			SPI_result;

static _SPI_connection *_SPI_stack = NULL;
static _SPI_connection *_SPI_current = NULL;
static int	_SPI_stack_depth = 0;		/* allocated size of _SPI_stack */
static int	_SPI_connected = -1;
static int	_SPI_curid = -1;

static Portal SPI_cursor_open_internal(const char *name, SPIPlanPtr plan,
						 ParamListInfo paramLI, bool read_only);

static void _SPI_prepare_plan(const char *src, SPIPlanPtr plan,
				  ParamListInfo boundParams);
#ifdef PGXC
static void _SPI_pgxc_prepare_plan(const char *src, List *src_parsetree,
                  SPIPlanPtr plan, ParamListInfo boundParams);
#endif

static int _SPI_execute_plan(SPIPlanPtr plan, ParamListInfo paramLI,
				  Snapshot snapshot, Snapshot crosscheck_snapshot,
				  bool read_only, bool fire_triggers, long tcount);

static ParamListInfo _SPI_convert_params(int nargs, Oid *argtypes,
					Datum *Values, const char *Nulls);

static int	_SPI_pquery(QueryDesc *queryDesc, bool fire_triggers, long tcount);

static void _SPI_error_callback(void *arg);

static void _SPI_cursor_operation(Portal portal,
					  FetchDirection direction, long count,
					  DestReceiver *dest);

static SPIPlanPtr _SPI_make_plan_non_temp(SPIPlanPtr plan);
static SPIPlanPtr _SPI_save_plan(SPIPlanPtr plan);

static int	_SPI_begin_call(bool execmem);
static int	_SPI_end_call(bool procmem);
static MemoryContext _SPI_execmem(void);
static MemoryContext _SPI_procmem(void);
static bool _SPI_checktuples(void);


/* =================== interface functions =================== */

int
SPI_connect(void)
{
	int			newdepth;

	/*
	 * When procedure called by Executor _SPI_curid expected to be equal to
	 * _SPI_connected
	 */
	if (_SPI_curid != _SPI_connected)
		return SPI_ERROR_CONNECT;

	if (_SPI_stack == NULL)
	{
		if (_SPI_connected != -1 || _SPI_stack_depth != 0)
			elog(ERROR, "SPI stack corrupted");
		newdepth = 16;
		_SPI_stack = (_SPI_connection *)
			MemoryContextAlloc(TopTransactionContext,
							   newdepth * sizeof(_SPI_connection));
		_SPI_stack_depth = newdepth;
	}
	else
	{
		if (_SPI_stack_depth <= 0 || _SPI_stack_depth <= _SPI_connected)
			elog(ERROR, "SPI stack corrupted");
		if (_SPI_stack_depth == _SPI_connected + 1)
		{
			newdepth = _SPI_stack_depth * 2;
			_SPI_stack = (_SPI_connection *)
				repalloc(_SPI_stack,
						 newdepth * sizeof(_SPI_connection));
			_SPI_stack_depth = newdepth;
		}
	}

	/*
	 * We're entering procedure where _SPI_curid == _SPI_connected - 1
	 */
	_SPI_connected++;
	Assert(_SPI_connected >= 0 && _SPI_connected < _SPI_stack_depth);

	_SPI_current = &(_SPI_stack[_SPI_connected]);
	_SPI_current->processed = 0;
	_SPI_current->lastoid = InvalidOid;
	_SPI_current->tuptable = NULL;
	_SPI_current->procCxt = NULL;		/* in case we fail to create 'em */
	_SPI_current->execCxt = NULL;
	_SPI_current->connectSubid = GetCurrentSubTransactionId();

	/*
	 * Create memory contexts for this procedure
	 *
	 * XXX it would be better to use PortalContext as the parent context, but
	 * we may not be inside a portal (consider deferred-trigger execution).
	 * Perhaps CurTransactionContext would do?	For now it doesn't matter
	 * because we clean up explicitly in AtEOSubXact_SPI().
	 */
	_SPI_current->procCxt = AllocSetContextCreate(TopTransactionContext,
												  "SPI Proc",
												  ALLOCSET_DEFAULT_MINSIZE,
												  ALLOCSET_DEFAULT_INITSIZE,
												  ALLOCSET_DEFAULT_MAXSIZE);
	_SPI_current->execCxt = AllocSetContextCreate(TopTransactionContext,
												  "SPI Exec",
												  ALLOCSET_DEFAULT_MINSIZE,
												  ALLOCSET_DEFAULT_INITSIZE,
												  ALLOCSET_DEFAULT_MAXSIZE);
	/* ... and switch to procedure's context */
	_SPI_current->savedcxt = MemoryContextSwitchTo(_SPI_current->procCxt);

	return SPI_OK_CONNECT;
}

int
SPI_finish(void)
{
	int			res;

	res = _SPI_begin_call(false);		/* live in procedure memory */
	if (res < 0)
		return res;

	/* Restore memory context as it was before procedure call */
	MemoryContextSwitchTo(_SPI_current->savedcxt);

	/* Release memory used in procedure call */
	MemoryContextDelete(_SPI_current->execCxt);
	_SPI_current->execCxt = NULL;
	MemoryContextDelete(_SPI_current->procCxt);
	_SPI_current->procCxt = NULL;

	/*
	 * Reset result variables, especially SPI_tuptable which is probably
	 * pointing at a just-deleted tuptable
	 */
	SPI_processed = 0;
	SPI_lastoid = InvalidOid;
	SPI_tuptable = NULL;

	/*
	 * After _SPI_begin_call _SPI_connected == _SPI_curid. Now we are closing
	 * connection to SPI and returning to upper Executor and so _SPI_connected
	 * must be equal to _SPI_curid.
	 */
	_SPI_connected--;
	_SPI_curid--;
	if (_SPI_connected == -1)
		_SPI_current = NULL;
	else
		_SPI_current = &(_SPI_stack[_SPI_connected]);

	return SPI_OK_FINISH;
}

/*
 * Clean up SPI state at transaction commit or abort.
 */
void
AtEOXact_SPI(bool isCommit)
{
	/*
	 * Note that memory contexts belonging to SPI stack entries will be freed
	 * automatically, so we can ignore them here.  We just need to restore our
	 * static variables to initial state.
	 */
	if (isCommit && _SPI_connected != -1)
		ereport(WARNING,
				(errcode(ERRCODE_WARNING),
				 errmsg("transaction left non-empty SPI stack"),
				 errhint("Check for missing \"SPI_finish\" calls.")));

	_SPI_current = _SPI_stack = NULL;
	_SPI_stack_depth = 0;
	_SPI_connected = _SPI_curid = -1;
	SPI_processed = 0;
	SPI_lastoid = InvalidOid;
	SPI_tuptable = NULL;
}

/*
 * Clean up SPI state at subtransaction commit or abort.
 *
 * During commit, there shouldn't be any unclosed entries remaining from
 * the current subtransaction; we emit a warning if any are found.
 */
void
AtEOSubXact_SPI(bool isCommit, SubTransactionId mySubid)
{
	bool		found = false;

	while (_SPI_connected >= 0)
	{
		_SPI_connection *connection = &(_SPI_stack[_SPI_connected]);

		if (connection->connectSubid != mySubid)
			break;				/* couldn't be any underneath it either */

		found = true;

		/*
		 * Release procedure memory explicitly (see note in SPI_connect)
		 */
		if (connection->execCxt)
		{
			MemoryContextDelete(connection->execCxt);
			connection->execCxt = NULL;
		}
		if (connection->procCxt)
		{
			MemoryContextDelete(connection->procCxt);
			connection->procCxt = NULL;
		}

		/*
		 * Pop the stack entry and reset global variables.	Unlike
		 * SPI_finish(), we don't risk switching to memory contexts that might
		 * be already gone.
		 */
		_SPI_connected--;
		_SPI_curid = _SPI_connected;
		if (_SPI_connected == -1)
			_SPI_current = NULL;
		else
			_SPI_current = &(_SPI_stack[_SPI_connected]);
		SPI_processed = 0;
		SPI_lastoid = InvalidOid;
		SPI_tuptable = NULL;
	}

	if (found && isCommit)
		ereport(WARNING,
				(errcode(ERRCODE_WARNING),
				 errmsg("subtransaction left non-empty SPI stack"),
				 errhint("Check for missing \"SPI_finish\" calls.")));

	/*
	 * If we are aborting a subtransaction and there is an open SPI context
	 * surrounding the subxact, clean up to prevent memory leakage.
	 */
	if (_SPI_current && !isCommit)
	{
		/* free Executor memory the same as _SPI_end_call would do */
		MemoryContextResetAndDeleteChildren(_SPI_current->execCxt);
		/* throw away any partially created tuple-table */
		SPI_freetuptable(_SPI_current->tuptable);
		_SPI_current->tuptable = NULL;
	}
}


/* Pushes SPI stack to allow recursive SPI calls */
void
SPI_push(void)
{
	_SPI_curid++;
}

/* Pops SPI stack to allow recursive SPI calls */
void
SPI_pop(void)
{
	_SPI_curid--;
}

/* Conditional push: push only if we're inside a SPI procedure */
bool
SPI_push_conditional(void)
{
	bool		pushed = (_SPI_curid != _SPI_connected);

	if (pushed)
	{
		_SPI_curid++;
		/* We should now be in a state where SPI_connect would succeed */
		Assert(_SPI_curid == _SPI_connected);
	}
	return pushed;
}

/* Conditional pop: pop only if SPI_push_conditional pushed */
void
SPI_pop_conditional(bool pushed)
{
	/* We should be in a state where SPI_connect would succeed */
	Assert(_SPI_curid == _SPI_connected);
	if (pushed)
		_SPI_curid--;
}

/* Restore state of SPI stack after aborting a subtransaction */
void
SPI_restore_connection(void)
{
	Assert(_SPI_connected >= 0);
	_SPI_curid = _SPI_connected - 1;
}

#ifdef PGXC
/* SPI_execute_direct:
 * Runs the 'remote_sql' query string on the node 'nodename'
 * Create the ExecDirectStmt parse tree node using remote_sql, and then prepare
 * and execute it using SPI interface.
 * This function is essentially used for making internal exec-direct operations;
 * and this should not require super-user privileges. We cannot run EXEC-DIRECT
 * query because it is meant only for superusers. So this function needs to
 * bypass the parse stage. This is achieved here by calling
 * _SPI_pgxc_prepare_plan which accepts a parse tree.
 */
int
SPI_execute_direct(const char *remote_sql, char *nodename)
{
	_SPI_plan	plan;
	int			res;
	ExecDirectStmt *stmt = makeNode(ExecDirectStmt);
	StringInfoData execdirect;

	initStringInfo(&execdirect);

	/* This string is never used. It is just passed to fill up spierrcontext.arg */
	appendStringInfo(&execdirect, "EXECUTE DIRECT ON (%s) '%s'",
	                               nodename, remote_sql);

	stmt->node_names = list_make1(makeString(nodename));
	stmt->query = strdup(remote_sql);

	res = _SPI_begin_call(true);
	if (res < 0)
		return res;

	memset(&plan, 0, sizeof(_SPI_plan));
	plan.magic = _SPI_PLAN_MAGIC;
	plan.cursor_options = 0;

	/* Now pass the ExecDirectStmt parsetree node */
	_SPI_pgxc_prepare_plan(execdirect.data, list_make1(stmt), &plan, NULL);

	res = _SPI_execute_plan(&plan, NULL,
							InvalidSnapshot, InvalidSnapshot, false, true, 0);

	_SPI_end_call(true);
	return res;
}
#endif

/* Parse, plan, and execute a query string */
int
SPI_execute(const char *src, bool read_only, long tcount)
{
	_SPI_plan	plan;
	int			res;

	if (src == NULL || tcount < 0)
		return SPI_ERROR_ARGUMENT;

	res = _SPI_begin_call(true);
	if (res < 0)
		return res;

	memset(&plan, 0, sizeof(_SPI_plan));
	plan.magic = _SPI_PLAN_MAGIC;
	plan.cursor_options = 0;

	_SPI_prepare_plan(src, &plan, NULL);

	res = _SPI_execute_plan(&plan, NULL,
							InvalidSnapshot, InvalidSnapshot,
							read_only, true, tcount);

	_SPI_end_call(true);
	return res;
}

/* Obsolete version of SPI_execute */
int
SPI_exec(const char *src, long tcount)
{
	return SPI_execute(src, false, tcount);
}

/* Execute a previously prepared plan */
int
SPI_execute_plan(SPIPlanPtr plan, Datum *Values, const char *Nulls,
				 bool read_only, long tcount)
{
	int			res;

	if (plan == NULL || plan->magic != _SPI_PLAN_MAGIC || tcount < 0)
		return SPI_ERROR_ARGUMENT;

	if (plan->nargs > 0 && Values == NULL)
		return SPI_ERROR_PARAM;

	res = _SPI_begin_call(true);
	if (res < 0)
		return res;

	res = _SPI_execute_plan(plan,
							_SPI_convert_params(plan->nargs, plan->argtypes,
												Values, Nulls),
							InvalidSnapshot, InvalidSnapshot,
							read_only, true, tcount);

	_SPI_end_call(true);
	return res;
}

/* Obsolete version of SPI_execute_plan */
int
SPI_execp(SPIPlanPtr plan, Datum *Values, const char *Nulls, long tcount)
{
	return SPI_execute_plan(plan, Values, Nulls, false, tcount);
}

/* Execute a previously prepared plan */
int
SPI_execute_plan_with_paramlist(SPIPlanPtr plan, ParamListInfo params,
								bool read_only, long tcount)
{
	int			res;

	if (plan == NULL || plan->magic != _SPI_PLAN_MAGIC || tcount < 0)
		return SPI_ERROR_ARGUMENT;

	res = _SPI_begin_call(true);
	if (res < 0)
		return res;

	res = _SPI_execute_plan(plan, params,
							InvalidSnapshot, InvalidSnapshot,
							read_only, true, tcount);

	_SPI_end_call(true);
	return res;
}

/*
 * SPI_execute_snapshot -- identical to SPI_execute_plan, except that we allow
 * the caller to specify exactly which snapshots to use, which will be
 * registered here.  Also, the caller may specify that AFTER triggers should be
 * queued as part of the outer query rather than being fired immediately at the
 * end of the command.
 *
 * This is currently not documented in spi.sgml because it is only intended
 * for use by RI triggers.
 *
 * Passing snapshot == InvalidSnapshot will select the normal behavior of
 * fetching a new snapshot for each query.
 */
int
SPI_execute_snapshot(SPIPlanPtr plan,
					 Datum *Values, const char *Nulls,
					 Snapshot snapshot, Snapshot crosscheck_snapshot,
					 bool read_only, bool fire_triggers, long tcount)
{
	int			res;

	if (plan == NULL || plan->magic != _SPI_PLAN_MAGIC || tcount < 0)
		return SPI_ERROR_ARGUMENT;

	if (plan->nargs > 0 && Values == NULL)
		return SPI_ERROR_PARAM;

	res = _SPI_begin_call(true);
	if (res < 0)
		return res;

	res = _SPI_execute_plan(plan,
							_SPI_convert_params(plan->nargs, plan->argtypes,
												Values, Nulls),
							snapshot, crosscheck_snapshot,
							read_only, fire_triggers, tcount);

	_SPI_end_call(true);
	return res;
}

/*
 * SPI_execute_with_args -- plan and execute a query with supplied arguments
 *
 * This is functionally equivalent to SPI_prepare followed by
 * SPI_execute_plan.
 */
int
SPI_execute_with_args(const char *src,
					  int nargs, Oid *argtypes,
					  Datum *Values, const char *Nulls,
					  bool read_only, long tcount)
{
	int			res;
	_SPI_plan	plan;
	ParamListInfo paramLI;

	if (src == NULL || nargs < 0 || tcount < 0)
		return SPI_ERROR_ARGUMENT;

	if (nargs > 0 && (argtypes == NULL || Values == NULL))
		return SPI_ERROR_PARAM;

	res = _SPI_begin_call(true);
	if (res < 0)
		return res;

	memset(&plan, 0, sizeof(_SPI_plan));
	plan.magic = _SPI_PLAN_MAGIC;
	plan.cursor_options = 0;
	plan.nargs = nargs;
	plan.argtypes = argtypes;
	plan.parserSetup = NULL;
	plan.parserSetupArg = NULL;

	paramLI = _SPI_convert_params(nargs, argtypes,
								  Values, Nulls);

	_SPI_prepare_plan(src, &plan, paramLI);

	res = _SPI_execute_plan(&plan, paramLI,
							InvalidSnapshot, InvalidSnapshot,
							read_only, true, tcount);

	_SPI_end_call(true);
	return res;
}

SPIPlanPtr
SPI_prepare(const char *src, int nargs, Oid *argtypes)
{
	return SPI_prepare_cursor(src, nargs, argtypes, 0);
}

SPIPlanPtr
SPI_prepare_cursor(const char *src, int nargs, Oid *argtypes,
				   int cursorOptions)
{
	_SPI_plan	plan;
	SPIPlanPtr	result;

	if (src == NULL || nargs < 0 || (nargs > 0 && argtypes == NULL))
	{
		SPI_result = SPI_ERROR_ARGUMENT;
		return NULL;
	}

	SPI_result = _SPI_begin_call(true);
	if (SPI_result < 0)
		return NULL;

	memset(&plan, 0, sizeof(_SPI_plan));
	plan.magic = _SPI_PLAN_MAGIC;
	plan.cursor_options = cursorOptions;
	plan.nargs = nargs;
	plan.argtypes = argtypes;
	plan.parserSetup = NULL;
	plan.parserSetupArg = NULL;

	_SPI_prepare_plan(src, &plan, NULL);

	/* copy plan to procedure context */
	result = _SPI_make_plan_non_temp(&plan);

	_SPI_end_call(true);

	return result;
}

SPIPlanPtr
SPI_prepare_params(const char *src,
				   ParserSetupHook parserSetup,
				   void *parserSetupArg,
				   int cursorOptions)
{
	_SPI_plan	plan;
	SPIPlanPtr	result;

	if (src == NULL)
	{
		SPI_result = SPI_ERROR_ARGUMENT;
		return NULL;
	}

	SPI_result = _SPI_begin_call(true);
	if (SPI_result < 0)
		return NULL;

	memset(&plan, 0, sizeof(_SPI_plan));
	plan.magic = _SPI_PLAN_MAGIC;
	plan.cursor_options = cursorOptions;
	plan.nargs = 0;
	plan.argtypes = NULL;
	plan.parserSetup = parserSetup;
	plan.parserSetupArg = parserSetupArg;

	_SPI_prepare_plan(src, &plan, NULL);

	/* copy plan to procedure context */
	result = _SPI_make_plan_non_temp(&plan);

	_SPI_end_call(true);

	return result;
}

int
SPI_keepplan(SPIPlanPtr plan)
{
	ListCell   *lc;

	if (plan == NULL || plan->magic != _SPI_PLAN_MAGIC || plan->saved)
		return SPI_ERROR_ARGUMENT;

	/*
	 * Mark it saved, reparent it under CacheMemoryContext, and mark all the
	 * component CachedPlanSources as saved.  This sequence cannot fail
	 * partway through, so there's no risk of long-term memory leakage.
	 */
	plan->saved = true;
	MemoryContextSetParent(plan->plancxt, CacheMemoryContext);

	foreach(lc, plan->plancache_list)
	{
		CachedPlanSource *plansource = (CachedPlanSource *) lfirst(lc);

		SaveCachedPlan(plansource);
	}

	return 0;
}

SPIPlanPtr
SPI_saveplan(SPIPlanPtr plan)
{
	SPIPlanPtr	newplan;

	if (plan == NULL || plan->magic != _SPI_PLAN_MAGIC)
	{
		SPI_result = SPI_ERROR_ARGUMENT;
		return NULL;
	}

	SPI_result = _SPI_begin_call(false);		/* don't change context */
	if (SPI_result < 0)
		return NULL;

	newplan = _SPI_save_plan(plan);

	SPI_result = _SPI_end_call(false);

	return newplan;
}

int
SPI_freeplan(SPIPlanPtr plan)
{
	ListCell   *lc;

	if (plan == NULL || plan->magic != _SPI_PLAN_MAGIC)
		return SPI_ERROR_ARGUMENT;

	/* Release the plancache entries */
	foreach(lc, plan->plancache_list)
	{
		CachedPlanSource *plansource = (CachedPlanSource *) lfirst(lc);

		DropCachedPlan(plansource);
	}

	/* Now get rid of the _SPI_plan and subsidiary data in its plancxt */
	MemoryContextDelete(plan->plancxt);

	return 0;
}

HeapTuple
SPI_copytuple(HeapTuple tuple)
{
	MemoryContext oldcxt = NULL;
	HeapTuple	ctuple;

	if (tuple == NULL)
	{
		SPI_result = SPI_ERROR_ARGUMENT;
		return NULL;
	}

	if (_SPI_curid + 1 == _SPI_connected)		/* connected */
	{
		if (_SPI_current != &(_SPI_stack[_SPI_curid + 1]))
			elog(ERROR, "SPI stack corrupted");
		oldcxt = MemoryContextSwitchTo(_SPI_current->savedcxt);
	}

	ctuple = heap_copytuple(tuple);

	if (oldcxt)
		MemoryContextSwitchTo(oldcxt);

	return ctuple;
}

HeapTupleHeader
SPI_returntuple(HeapTuple tuple, TupleDesc tupdesc)
{
	MemoryContext oldcxt = NULL;
	HeapTupleHeader dtup;

	if (tuple == NULL || tupdesc == NULL)
	{
		SPI_result = SPI_ERROR_ARGUMENT;
		return NULL;
	}

	/* For RECORD results, make sure a typmod has been assigned */
	if (tupdesc->tdtypeid == RECORDOID &&
		tupdesc->tdtypmod < 0)
		assign_record_type_typmod(tupdesc);

	if (_SPI_curid + 1 == _SPI_connected)		/* connected */
	{
		if (_SPI_current != &(_SPI_stack[_SPI_curid + 1]))
			elog(ERROR, "SPI stack corrupted");
		oldcxt = MemoryContextSwitchTo(_SPI_current->savedcxt);
	}

	dtup = (HeapTupleHeader) palloc(tuple->t_len);
	memcpy((char *) dtup, (char *) tuple->t_data, tuple->t_len);

	HeapTupleHeaderSetDatumLength(dtup, tuple->t_len);
	HeapTupleHeaderSetTypeId(dtup, tupdesc->tdtypeid);
	HeapTupleHeaderSetTypMod(dtup, tupdesc->tdtypmod);

	if (oldcxt)
		MemoryContextSwitchTo(oldcxt);

	return dtup;
}

HeapTuple
SPI_modifytuple(Relation rel, HeapTuple tuple, int natts, int *attnum,
				Datum *Values, const char *Nulls)
{
	MemoryContext oldcxt = NULL;
	HeapTuple	mtuple;
	int			numberOfAttributes;
	Datum	   *v;
	bool	   *n;
	int			i;

	if (rel == NULL || tuple == NULL || natts < 0 || attnum == NULL || Values == NULL)
	{
		SPI_result = SPI_ERROR_ARGUMENT;
		return NULL;
	}

	if (_SPI_curid + 1 == _SPI_connected)		/* connected */
	{
		if (_SPI_current != &(_SPI_stack[_SPI_curid + 1]))
			elog(ERROR, "SPI stack corrupted");
		oldcxt = MemoryContextSwitchTo(_SPI_current->savedcxt);
	}
	SPI_result = 0;
	numberOfAttributes = rel->rd_att->natts;
	v = (Datum *) palloc(numberOfAttributes * sizeof(Datum));
	n = (bool *) palloc(numberOfAttributes * sizeof(bool));

	/* fetch old values and nulls */
	heap_deform_tuple(tuple, rel->rd_att, v, n);

	/* replace values and nulls */
	for (i = 0; i < natts; i++)
	{
		if (attnum[i] <= 0 || attnum[i] > numberOfAttributes)
			break;
		v[attnum[i] - 1] = Values[i];
		n[attnum[i] - 1] = (Nulls && Nulls[i] == 'n') ? true : false;
	}

	if (i == natts)				/* no errors in *attnum */
	{
		mtuple = heap_form_tuple(rel->rd_att, v, n);

		/*
		 * copy the identification info of the old tuple: t_ctid, t_self, and
		 * OID (if any)
		 */
		mtuple->t_data->t_ctid = tuple->t_data->t_ctid;
		mtuple->t_self = tuple->t_self;
		mtuple->t_tableOid = tuple->t_tableOid;
#ifdef PGXC
		mtuple->t_xc_node_id = tuple->t_xc_node_id;
#endif

		if (rel->rd_att->tdhasoid)
			HeapTupleSetOid(mtuple, HeapTupleGetOid(tuple));
	}
	else
	{
		mtuple = NULL;
		SPI_result = SPI_ERROR_NOATTRIBUTE;
	}

	pfree(v);
	pfree(n);

	if (oldcxt)
		MemoryContextSwitchTo(oldcxt);

	return mtuple;
}

int
SPI_fnumber(TupleDesc tupdesc, const char *fname)
{
	int			res;
	Form_pg_attribute sysatt;

	for (res = 0; res < tupdesc->natts; res++)
	{
		if (namestrcmp(&tupdesc->attrs[res]->attname, fname) == 0)
			return res + 1;
	}

	sysatt = SystemAttributeByName(fname, true /* "oid" will be accepted */ );
	if (sysatt != NULL)
		return sysatt->attnum;

	/* SPI_ERROR_NOATTRIBUTE is different from all sys column numbers */
	return SPI_ERROR_NOATTRIBUTE;
}

char *
SPI_fname(TupleDesc tupdesc, int fnumber)
{
	Form_pg_attribute att;

	SPI_result = 0;

	if (fnumber > tupdesc->natts || fnumber == 0 ||
		fnumber <= FirstLowInvalidHeapAttributeNumber)
	{
		SPI_result = SPI_ERROR_NOATTRIBUTE;
		return NULL;
	}

	if (fnumber > 0)
		att = tupdesc->attrs[fnumber - 1];
	else
		att = SystemAttributeDefinition(fnumber, true);

	return pstrdup(NameStr(att->attname));
}

char *
SPI_getvalue(HeapTuple tuple, TupleDesc tupdesc, int fnumber)
{
	char	   *result;
	Datum		origval,
				val;
	bool		isnull;
	Oid			typoid,
				foutoid;
	bool		typisvarlena;

	SPI_result = 0;

	if (fnumber > tupdesc->natts || fnumber == 0 ||
		fnumber <= FirstLowInvalidHeapAttributeNumber)
	{
		SPI_result = SPI_ERROR_NOATTRIBUTE;
		return NULL;
	}

	origval = heap_getattr(tuple, fnumber, tupdesc, &isnull);
	if (isnull)
		return NULL;

	if (fnumber > 0)
		typoid = tupdesc->attrs[fnumber - 1]->atttypid;
	else
		typoid = (SystemAttributeDefinition(fnumber, true))->atttypid;

	getTypeOutputInfo(typoid, &foutoid, &typisvarlena);

	/*
	 * If we have a toasted datum, forcibly detoast it here to avoid memory
	 * leakage inside the type's output routine.
	 */
	if (typisvarlena)
		val = PointerGetDatum(PG_DETOAST_DATUM(origval));
	else
		val = origval;

	result = OidOutputFunctionCall(foutoid, val);

	/* Clean up detoasted copy, if any */
	if (val != origval)
		pfree(DatumGetPointer(val));

	return result;
}

Datum
SPI_getbinval(HeapTuple tuple, TupleDesc tupdesc, int fnumber, bool *isnull)
{
	SPI_result = 0;

	if (fnumber > tupdesc->natts || fnumber == 0 ||
		fnumber <= FirstLowInvalidHeapAttributeNumber)
	{
		SPI_result = SPI_ERROR_NOATTRIBUTE;
		*isnull = true;
		return (Datum) NULL;
	}

	return heap_getattr(tuple, fnumber, tupdesc, isnull);
}

char *
SPI_gettype(TupleDesc tupdesc, int fnumber)
{
	Oid			typoid;
	HeapTuple	typeTuple;
	char	   *result;

	SPI_result = 0;

	if (fnumber > tupdesc->natts || fnumber == 0 ||
		fnumber <= FirstLowInvalidHeapAttributeNumber)
	{
		SPI_result = SPI_ERROR_NOATTRIBUTE;
		return NULL;
	}

	if (fnumber > 0)
		typoid = tupdesc->attrs[fnumber - 1]->atttypid;
	else
		typoid = (SystemAttributeDefinition(fnumber, true))->atttypid;

	typeTuple = SearchSysCache1(TYPEOID, ObjectIdGetDatum(typoid));

	if (!HeapTupleIsValid(typeTuple))
	{
		SPI_result = SPI_ERROR_TYPUNKNOWN;
		return NULL;
	}

	result = pstrdup(NameStr(((Form_pg_type) GETSTRUCT(typeTuple))->typname));
	ReleaseSysCache(typeTuple);
	return result;
}

Oid
SPI_gettypeid(TupleDesc tupdesc, int fnumber)
{
	SPI_result = 0;

	if (fnumber > tupdesc->natts || fnumber == 0 ||
		fnumber <= FirstLowInvalidHeapAttributeNumber)
	{
		SPI_result = SPI_ERROR_NOATTRIBUTE;
		return InvalidOid;
	}

	if (fnumber > 0)
		return tupdesc->attrs[fnumber - 1]->atttypid;
	else
		return (SystemAttributeDefinition(fnumber, true))->atttypid;
}

char *
SPI_getrelname(Relation rel)
{
	return pstrdup(RelationGetRelationName(rel));
}

char *
SPI_getnspname(Relation rel)
{
	return get_namespace_name(RelationGetNamespace(rel));
}

void *
SPI_palloc(Size size)
{
	MemoryContext oldcxt = NULL;
	void	   *pointer;

	if (_SPI_curid + 1 == _SPI_connected)		/* connected */
	{
		if (_SPI_current != &(_SPI_stack[_SPI_curid + 1]))
			elog(ERROR, "SPI stack corrupted");
		oldcxt = MemoryContextSwitchTo(_SPI_current->savedcxt);
	}

	pointer = palloc(size);

	if (oldcxt)
		MemoryContextSwitchTo(oldcxt);

	return pointer;
}

void *
SPI_repalloc(void *pointer, Size size)
{
	/* No longer need to worry which context chunk was in... */
	return repalloc(pointer, size);
}

void
SPI_pfree(void *pointer)
{
	/* No longer need to worry which context chunk was in... */
	pfree(pointer);
}

void
SPI_freetuple(HeapTuple tuple)
{
	/* No longer need to worry which context tuple was in... */
	heap_freetuple(tuple);
}

void
SPI_freetuptable(SPITupleTable *tuptable)
{
	if (tuptable != NULL)
		MemoryContextDelete(tuptable->tuptabcxt);
}


/*
 * SPI_cursor_open()
 *
 *	Open a prepared SPI plan as a portal
 */
Portal
SPI_cursor_open(const char *name, SPIPlanPtr plan,
				Datum *Values, const char *Nulls,
				bool read_only)
{
	Portal		portal;
	ParamListInfo paramLI;

	/* build transient ParamListInfo in caller's context */
	paramLI = _SPI_convert_params(plan->nargs, plan->argtypes,
								  Values, Nulls);

	portal = SPI_cursor_open_internal(name, plan, paramLI, read_only);

	/* done with the transient ParamListInfo */
	if (paramLI)
		pfree(paramLI);

	return portal;
}


/*
 * SPI_cursor_open_with_args()
 *
 * Parse and plan a query and open it as a portal.
 */
Portal
SPI_cursor_open_with_args(const char *name,
						  const char *src,
						  int nargs, Oid *argtypes,
						  Datum *Values, const char *Nulls,
						  bool read_only, int cursorOptions)
{
	Portal		result;
	_SPI_plan	plan;
	ParamListInfo paramLI;

	if (src == NULL || nargs < 0)
		elog(ERROR, "SPI_cursor_open_with_args called with invalid arguments");

	if (nargs > 0 && (argtypes == NULL || Values == NULL))
		elog(ERROR, "SPI_cursor_open_with_args called with missing parameters");

	SPI_result = _SPI_begin_call(true);
	if (SPI_result < 0)
		elog(ERROR, "SPI_cursor_open_with_args called while not connected");

	memset(&plan, 0, sizeof(_SPI_plan));
	plan.magic = _SPI_PLAN_MAGIC;
	plan.cursor_options = cursorOptions;
	plan.nargs = nargs;
	plan.argtypes = argtypes;
	plan.parserSetup = NULL;
	plan.parserSetupArg = NULL;

	/* build transient ParamListInfo in executor context */
	paramLI = _SPI_convert_params(nargs, argtypes,
								  Values, Nulls);

	_SPI_prepare_plan(src, &plan, paramLI);

	/* We needn't copy the plan; SPI_cursor_open_internal will do so */

	/* Adjust stack so that SPI_cursor_open_internal doesn't complain */
	_SPI_curid--;

	result = SPI_cursor_open_internal(name, &plan, paramLI, read_only);

	/* And clean up */
	_SPI_curid++;
	_SPI_end_call(true);

	return result;
}


/*
 * SPI_cursor_open_with_paramlist()
 *
 *	Same as SPI_cursor_open except that parameters (if any) are passed
 *	as a ParamListInfo, which supports dynamic parameter set determination
 */
Portal
SPI_cursor_open_with_paramlist(const char *name, SPIPlanPtr plan,
							   ParamListInfo params, bool read_only)
{
	return SPI_cursor_open_internal(name, plan, params, read_only);
}


/*
 * SPI_cursor_open_internal()
 *
 *	Common code for SPI_cursor_open variants
 */
static Portal
SPI_cursor_open_internal(const char *name, SPIPlanPtr plan,
						 ParamListInfo paramLI, bool read_only)
{
	CachedPlanSource *plansource;
	CachedPlan *cplan;
	List	   *stmt_list;
	char	   *query_string;
	MemoryContext oldcontext;
	Portal		portal;

	/*
	 * Check that the plan is something the Portal code will special-case as
	 * returning one tupleset.
	 */
	if (!SPI_is_cursor_plan(plan))
	{
		/* try to give a good error message */
		if (list_length(plan->plancache_list) != 1)
			ereport(ERROR,
					(errcode(ERRCODE_INVALID_CURSOR_DEFINITION),
					 errmsg("cannot open multi-query plan as cursor")));
		plansource = (CachedPlanSource *) linitial(plan->plancache_list);
		ereport(ERROR,
				(errcode(ERRCODE_INVALID_CURSOR_DEFINITION),
		/* translator: %s is name of a SQL command, eg INSERT */
				 errmsg("cannot open %s query as cursor",
						plansource->commandTag)));
	}

	Assert(list_length(plan->plancache_list) == 1);
	plansource = (CachedPlanSource *) linitial(plan->plancache_list);

	/* Push the SPI stack */
	if (_SPI_begin_call(true) < 0)
		elog(ERROR, "SPI_cursor_open called while not connected");

	/* Reset SPI result (note we deliberately don't touch lastoid) */
	SPI_processed = 0;
	SPI_tuptable = NULL;
	_SPI_current->processed = 0;
	_SPI_current->tuptable = NULL;

	/* Create the portal */
	if (name == NULL || name[0] == '\0')
	{
		/* Use a random nonconflicting name */
		portal = CreateNewPortal();
	}
	else
	{
		/* In this path, error if portal of same name already exists */
		portal = CreatePortal(name, false, false);
	}

	/* Copy the plan's query string into the portal */
	query_string = MemoryContextStrdup(PortalGetHeapMemory(portal),
									   plansource->query_string);

	/*
	 * Note: for a saved plan, we mustn't have any failure occur between
	 * GetCachedPlan and PortalDefineQuery; that would result in leaking our
	 * plancache refcount.
	 */

	/* Replan if needed, and increment plan refcount for portal */
	cplan = GetCachedPlan(plansource, paramLI, false);
	stmt_list = cplan->stmt_list;

	if (!plan->saved)
	{
		/*
		 * We don't want the portal to depend on an unsaved CachedPlanSource,
		 * so must copy the plan into the portal's context.  An error here
		 * will result in leaking our refcount on the plan, but it doesn't
		 * matter because the plan is unsaved and hence transient anyway.
		 */
		oldcontext = MemoryContextSwitchTo(PortalGetHeapMemory(portal));
		stmt_list = copyObject(stmt_list);
		MemoryContextSwitchTo(oldcontext);
		ReleaseCachedPlan(cplan, false);
		cplan = NULL;			/* portal shouldn't depend on cplan */
	}

	/*
	 * Set up the portal.
	 */
	PortalDefineQuery(portal,
					  NULL,		/* no statement name */
					  query_string,
					  plansource->commandTag,
					  stmt_list,
					  cplan);

	/*
	 * Set up options for portal.  Default SCROLL type is chosen the same way
	 * as PerformCursorOpen does it.
	 */
	portal->cursorOptions = plan->cursor_options;
	if (!(portal->cursorOptions & (CURSOR_OPT_SCROLL | CURSOR_OPT_NO_SCROLL)))
	{
		if (list_length(stmt_list) == 1 &&
			IsA((Node *) linitial(stmt_list), PlannedStmt) &&
			((PlannedStmt *) linitial(stmt_list))->rowMarks == NIL &&
			ExecSupportsBackwardScan(((PlannedStmt *) linitial(stmt_list))->planTree))
			portal->cursorOptions |= CURSOR_OPT_SCROLL;
		else
			portal->cursorOptions |= CURSOR_OPT_NO_SCROLL;
	}

	/*
	 * Disallow SCROLL with SELECT FOR UPDATE.	This is not redundant with the
	 * check in transformDeclareCursorStmt because the cursor options might
	 * not have come through there.
	 */
	if (portal->cursorOptions & CURSOR_OPT_SCROLL)
	{
		if (list_length(stmt_list) == 1 &&
			IsA((Node *) linitial(stmt_list), PlannedStmt) &&
			((PlannedStmt *) linitial(stmt_list))->rowMarks != NIL)
			ereport(ERROR,
					(errcode(ERRCODE_FEATURE_NOT_SUPPORTED),
					 errmsg("DECLARE SCROLL CURSOR ... FOR UPDATE/SHARE is not supported"),
					 errdetail("Scrollable cursors must be READ ONLY.")));
	}

	/*
	 * If told to be read-only, we'd better check for read-only queries. This
	 * can't be done earlier because we need to look at the finished, planned
	 * queries.  (In particular, we don't want to do it between GetCachedPlan
	 * and PortalDefineQuery, because throwing an error between those steps
	 * would result in leaking our plancache refcount.)
	 */
	if (read_only)
	{
		ListCell   *lc;

		foreach(lc, stmt_list)
		{
			Node	   *pstmt = (Node *) lfirst(lc);

			if (!CommandIsReadOnly(pstmt))
				ereport(ERROR,
						(errcode(ERRCODE_FEATURE_NOT_SUPPORTED),
				/* translator: %s is a SQL statement name */
					   errmsg("%s is not allowed in a non-volatile function",
							  CreateCommandTag(pstmt))));
		}
	}

	/*
	 * If the plan has parameters, copy them into the portal.  Note that this
	 * must be done after revalidating the plan, because in dynamic parameter
	 * cases the set of parameters could have changed during re-parsing.
	 */
	if (paramLI)
	{
		oldcontext = MemoryContextSwitchTo(PortalGetHeapMemory(portal));
		paramLI = copyParamList(paramLI);
		MemoryContextSwitchTo(oldcontext);
	}

	/*
	 * Start portal execution.
	 */
	if (read_only)
		PortalStart(portal, paramLI, 0, true);
	else
	{
		CommandCounterIncrement();
		PortalStart(portal, paramLI, 0, false);
	}

	Assert(portal->strategy != PORTAL_MULTI_QUERY);

	/* Pop the SPI stack */
	_SPI_end_call(true);

	/* Return the created portal */
	return portal;
}


/*
 * SPI_cursor_find()
 *
 *	Find the portal of an existing open cursor
 */
Portal
SPI_cursor_find(const char *name)
{
	return GetPortalByName(name);
}


/*
 * SPI_cursor_fetch()
 *
 *	Fetch rows in a cursor
 */
void
SPI_cursor_fetch(Portal portal, bool forward, long count)
{
	_SPI_cursor_operation(portal,
						  forward ? FETCH_FORWARD : FETCH_BACKWARD, count,
						  CreateDestReceiver(DestSPI));
	/* we know that the DestSPI receiver doesn't need a destroy call */
}


/*
 * SPI_cursor_move()
 *
 *	Move in a cursor
 */
void
SPI_cursor_move(Portal portal, bool forward, long count)
{
	_SPI_cursor_operation(portal,
						  forward ? FETCH_FORWARD : FETCH_BACKWARD, count,
						  None_Receiver);
}


/*
 * SPI_scroll_cursor_fetch()
 *
 *	Fetch rows in a scrollable cursor
 */
void
SPI_scroll_cursor_fetch(Portal portal, FetchDirection direction, long count)
{
	_SPI_cursor_operation(portal,
						  direction, count,
						  CreateDestReceiver(DestSPI));
	/* we know that the DestSPI receiver doesn't need a destroy call */
}


/*
 * SPI_scroll_cursor_move()
 *
 *	Move in a scrollable cursor
 */
void
SPI_scroll_cursor_move(Portal portal, FetchDirection direction, long count)
{
	_SPI_cursor_operation(portal, direction, count, None_Receiver);
}


/*
 * SPI_cursor_close()
 *
 *	Close a cursor
 */
void
SPI_cursor_close(Portal portal)
{
	if (!PortalIsValid(portal))
		elog(ERROR, "invalid portal in SPI cursor operation");

	PortalDrop(portal, false);
}

/*
 * Returns the Oid representing the type id for argument at argIndex. First
 * parameter is at index zero.
 */
Oid
SPI_getargtypeid(SPIPlanPtr plan, int argIndex)
{
	if (plan == NULL || plan->magic != _SPI_PLAN_MAGIC ||
		argIndex < 0 || argIndex >= plan->nargs)
	{
		SPI_result = SPI_ERROR_ARGUMENT;
		return InvalidOid;
	}
	return plan->argtypes[argIndex];
}

/*
 * Returns the number of arguments for the prepared plan.
 */
int
SPI_getargcount(SPIPlanPtr plan)
{
	if (plan == NULL || plan->magic != _SPI_PLAN_MAGIC)
	{
		SPI_result = SPI_ERROR_ARGUMENT;
		return -1;
	}
	return plan->nargs;
}

/*
 * Returns true if the plan contains exactly one command
 * and that command returns tuples to the caller (eg, SELECT or
 * INSERT ... RETURNING, but not SELECT ... INTO). In essence,
 * the result indicates if the command can be used with SPI_cursor_open
 *
 * Parameters
 *	  plan: A plan previously prepared using SPI_prepare
 */
bool
SPI_is_cursor_plan(SPIPlanPtr plan)
{
	CachedPlanSource *plansource;

	if (plan == NULL || plan->magic != _SPI_PLAN_MAGIC)
	{
		SPI_result = SPI_ERROR_ARGUMENT;
		return false;
	}

	if (list_length(plan->plancache_list) != 1)
	{
		SPI_result = 0;
		return false;			/* not exactly 1 pre-rewrite command */
	}
	plansource = (CachedPlanSource *) linitial(plan->plancache_list);

	/*
	 * We used to force revalidation of the cached plan here, but that seems
	 * unnecessary: invalidation could mean a change in the rowtype of the
	 * tuples returned by a plan, but not whether it returns tuples at all.
	 */
	SPI_result = 0;

	/* Does it return tuples? */
	if (plansource->resultDesc)
		return true;

	return false;
}

/*
 * SPI_plan_is_valid --- test whether a SPI plan is currently valid
 * (that is, not marked as being in need of revalidation).
 *
 * See notes for CachedPlanIsValid before using this.
 */
bool
SPI_plan_is_valid(SPIPlanPtr plan)
{
	ListCell   *lc;

	Assert(plan->magic == _SPI_PLAN_MAGIC);

	foreach(lc, plan->plancache_list)
	{
		CachedPlanSource *plansource = (CachedPlanSource *) lfirst(lc);

		if (!CachedPlanIsValid(plansource))
			return false;
	}
	return true;
}

/*
 * SPI_result_code_string --- convert any SPI return code to a string
 *
 * This is often useful in error messages.	Most callers will probably
 * only pass negative (error-case) codes, but for generality we recognize
 * the success codes too.
 */
const char *
SPI_result_code_string(int code)
{
	static char buf[64];

	switch (code)
	{
		case SPI_ERROR_CONNECT:
			return "SPI_ERROR_CONNECT";
		case SPI_ERROR_COPY:
			return "SPI_ERROR_COPY";
		case SPI_ERROR_OPUNKNOWN:
			return "SPI_ERROR_OPUNKNOWN";
		case SPI_ERROR_UNCONNECTED:
			return "SPI_ERROR_UNCONNECTED";
		case SPI_ERROR_ARGUMENT:
			return "SPI_ERROR_ARGUMENT";
		case SPI_ERROR_PARAM:
			return "SPI_ERROR_PARAM";
		case SPI_ERROR_TRANSACTION:
			return "SPI_ERROR_TRANSACTION";
		case SPI_ERROR_NOATTRIBUTE:
			return "SPI_ERROR_NOATTRIBUTE";
		case SPI_ERROR_NOOUTFUNC:
			return "SPI_ERROR_NOOUTFUNC";
		case SPI_ERROR_TYPUNKNOWN:
			return "SPI_ERROR_TYPUNKNOWN";
		case SPI_OK_CONNECT:
			return "SPI_OK_CONNECT";
		case SPI_OK_FINISH:
			return "SPI_OK_FINISH";
		case SPI_OK_FETCH:
			return "SPI_OK_FETCH";
		case SPI_OK_UTILITY:
			return "SPI_OK_UTILITY";
		case SPI_OK_SELECT:
			return "SPI_OK_SELECT";
		case SPI_OK_SELINTO:
			return "SPI_OK_SELINTO";
		case SPI_OK_INSERT:
			return "SPI_OK_INSERT";
		case SPI_OK_DELETE:
			return "SPI_OK_DELETE";
		case SPI_OK_UPDATE:
			return "SPI_OK_UPDATE";
		case SPI_OK_CURSOR:
			return "SPI_OK_CURSOR";
		case SPI_OK_INSERT_RETURNING:
			return "SPI_OK_INSERT_RETURNING";
		case SPI_OK_DELETE_RETURNING:
			return "SPI_OK_DELETE_RETURNING";
		case SPI_OK_UPDATE_RETURNING:
			return "SPI_OK_UPDATE_RETURNING";
		case SPI_OK_REWRITTEN:
			return "SPI_OK_REWRITTEN";
	}
	/* Unrecognized code ... return something useful ... */
	sprintf(buf, "Unrecognized SPI code %d", code);
	return buf;
}

/* =================== private functions =================== */

/*
 * spi_dest_startup
 *		Initialize to receive tuples from Executor into SPITupleTable
 *		of current SPI procedure
 */
void
spi_dest_startup(DestReceiver *self, int operation, TupleDesc typeinfo)
{
	SPITupleTable *tuptable;
	MemoryContext oldcxt;
	MemoryContext tuptabcxt;

	/*
	 * When called by Executor _SPI_curid expected to be equal to
	 * _SPI_connected
	 */
	if (_SPI_curid != _SPI_connected || _SPI_connected < 0)
		elog(ERROR, "improper call to spi_dest_startup");
	if (_SPI_current != &(_SPI_stack[_SPI_curid]))
		elog(ERROR, "SPI stack corrupted");

	if (_SPI_current->tuptable != NULL)
		elog(ERROR, "improper call to spi_dest_startup");

	oldcxt = _SPI_procmem();	/* switch to procedure memory context */

	tuptabcxt = AllocSetContextCreate(CurrentMemoryContext,
									  "SPI TupTable",
									  ALLOCSET_DEFAULT_MINSIZE,
									  ALLOCSET_DEFAULT_INITSIZE,
									  ALLOCSET_DEFAULT_MAXSIZE);
	MemoryContextSwitchTo(tuptabcxt);

	_SPI_current->tuptable = tuptable = (SPITupleTable *)
		palloc(sizeof(SPITupleTable));
	tuptable->tuptabcxt = tuptabcxt;
	tuptable->alloced = tuptable->free = 128;
	tuptable->vals = (HeapTuple *) palloc(tuptable->alloced * sizeof(HeapTuple));
	tuptable->tupdesc = CreateTupleDescCopy(typeinfo);

	MemoryContextSwitchTo(oldcxt);
}

/*
 * spi_printtup
 *		store tuple retrieved by Executor into SPITupleTable
 *		of current SPI procedure
 */
void
spi_printtup(TupleTableSlot *slot, DestReceiver *self)
{
	SPITupleTable *tuptable;
	MemoryContext oldcxt;

	/*
	 * When called by Executor _SPI_curid expected to be equal to
	 * _SPI_connected
	 */
	if (_SPI_curid != _SPI_connected || _SPI_connected < 0)
		elog(ERROR, "improper call to spi_printtup");
	if (_SPI_current != &(_SPI_stack[_SPI_curid]))
		elog(ERROR, "SPI stack corrupted");

	tuptable = _SPI_current->tuptable;
	if (tuptable == NULL)
		elog(ERROR, "improper call to spi_printtup");

	oldcxt = MemoryContextSwitchTo(tuptable->tuptabcxt);

	if (tuptable->free == 0)
	{
		tuptable->free = 256;
		tuptable->alloced += tuptable->free;
		tuptable->vals = (HeapTuple *) repalloc(tuptable->vals,
									  tuptable->alloced * sizeof(HeapTuple));
	}

	tuptable->vals[tuptable->alloced - tuptable->free] =
		ExecCopySlotTuple(slot);
	(tuptable->free)--;

	MemoryContextSwitchTo(oldcxt);
}

/*
 * Static functions
 */

/*
 * Parse and analyze a querystring.
 *
 * At entry, plan->argtypes and plan->nargs (or alternatively plan->parserSetup
 * and plan->parserSetupArg) must be valid, as must plan->cursor_options.
 * If boundParams isn't NULL then it represents parameter values that are made
 * available to the planner (as either estimates or hard values depending on
 * their PARAM_FLAG_CONST marking).  The boundParams had better match the
 * param type information embedded in the plan!
 *
 * Results are stored into *plan (specifically, plan->plancache_list).
 * Note that the result data is all in CurrentMemoryContext or child contexts
 * thereof; in practice this means it is in the SPI executor context, and
 * what we are creating is a "temporary" SPIPlan.  Cruft generated during
 * parsing is also left in CurrentMemoryContext.
 */
static void
_SPI_prepare_plan(const char *src, SPIPlanPtr plan, ParamListInfo boundParams)
{
#ifdef PGXC
	_SPI_pgxc_prepare_plan(src, NULL, plan, boundParams);
}

/*
 * _SPI_pgxc_prepare_plan: Optionally accepts a parsetree which allows it to
 * bypass the parse phase, and directly analyse, rewrite and plan. Meant to be
 * called for internally executed execute-direct statements that are
 * transparent to the user.
 */
static void
_SPI_pgxc_prepare_plan(const char *src, List *src_parsetree, SPIPlanPtr plan, ParamListInfo boundParams)
{
#endif
	List	   *raw_parsetree_list;
	List	   *plancache_list;
	ListCell   *list_item;
	ErrorContextCallback spierrcontext;
	int			cursor_options = plan->cursor_options;

	/*
	 * Setup error traceback support for ereport()
	 */
	spierrcontext.callback = _SPI_error_callback;
	spierrcontext.arg = (void *) src;
	spierrcontext.previous = error_context_stack;
	error_context_stack = &spierrcontext;

	/*
	 * Parse the request string into a list of raw parse trees.
	 */
#ifdef PGXC
	/* Parse it only if there isn't an already parsed tree passed */
	if (src_parsetree)
		raw_parsetree_list = src_parsetree;
	else
#endif
		raw_parsetree_list = pg_parse_query(src);
	/*
	 * Do parse analysis and rule rewrite for each raw parsetree, storing the
	 * results into unsaved plancache entries.
	 */
	plancache_list = NIL;

	foreach(list_item, raw_parsetree_list)
	{
		Node	   *parsetree = (Node *) lfirst(list_item);
		List	   *stmt_list;
		CachedPlanSource *plansource;

		/*
		 * Create the CachedPlanSource before we do parse analysis, since it
		 * needs to see the unmodified raw parse tree.
		 */
		plansource = CreateCachedPlan(parsetree,
									  src,
									  CreateCommandTag(parsetree));

		/*
		 * Parameter datatypes are driven by parserSetup hook if provided,
		 * otherwise we use the fixed parameter list.
		 */
		if (plan->parserSetup != NULL)
		{
			Assert(plan->nargs == 0);
			stmt_list = pg_analyze_and_rewrite_params(parsetree,
													  src,
													  plan->parserSetup,
													  plan->parserSetupArg);
		}
		else
		{
			stmt_list = pg_analyze_and_rewrite(parsetree,
											   src,
											   plan->argtypes,
											   plan->nargs);
		}

		/* Finish filling in the CachedPlanSource */
		CompleteCachedPlan(plansource,
						   stmt_list,
						   NULL,
						   plan->argtypes,
						   plan->nargs,
						   plan->parserSetup,
						   plan->parserSetupArg,
						   cursor_options,
						   false);		/* not fixed result */

		plancache_list = lappend(plancache_list, plansource);
	}

	plan->plancache_list = plancache_list;

	/*
	 * Pop the error context stack
	 */
	error_context_stack = spierrcontext.previous;
}

/*
 * Execute the given plan with the given parameter values
 *
 * snapshot: query snapshot to use, or InvalidSnapshot for the normal
 *		behavior of taking a new snapshot for each query.
 * crosscheck_snapshot: for RI use, all others pass InvalidSnapshot
 * read_only: TRUE for read-only execution (no CommandCounterIncrement)
 * fire_triggers: TRUE to fire AFTER triggers at end of query (normal case);
 *		FALSE means any AFTER triggers are postponed to end of outer query
 * tcount: execution tuple-count limit, or 0 for none
 */
static int
_SPI_execute_plan(SPIPlanPtr plan, ParamListInfo paramLI,
				  Snapshot snapshot, Snapshot crosscheck_snapshot,
				  bool read_only, bool fire_triggers, long tcount)
{
	int			my_res = 0;
	uint32		my_processed = 0;
	Oid			my_lastoid = InvalidOid;
	SPITupleTable *my_tuptable = NULL;
	int			res = 0;
	bool		pushed_active_snap = false;
	ErrorContextCallback spierrcontext;
	CachedPlan *cplan = NULL;
	ListCell   *lc1;

	/*
	 * Setup error traceback support for ereport()
	 */
	spierrcontext.callback = _SPI_error_callback;
	spierrcontext.arg = NULL;
	spierrcontext.previous = error_context_stack;
	error_context_stack = &spierrcontext;

	/*
	 * We support four distinct snapshot management behaviors:
	 *
	 * snapshot != InvalidSnapshot, read_only = true: use exactly the given
	 * snapshot.
	 *
	 * snapshot != InvalidSnapshot, read_only = false: use the given snapshot,
	 * modified by advancing its command ID before each querytree.
	 *
	 * snapshot == InvalidSnapshot, read_only = true: use the entry-time
	 * ActiveSnapshot, if any (if there isn't one, we run with no snapshot).
	 *
	 * snapshot == InvalidSnapshot, read_only = false: take a full new
	 * snapshot for each user command, and advance its command ID before each
	 * querytree within the command.
	 *
	 * In the first two cases, we can just push the snap onto the stack once
	 * for the whole plan list.
	 */
	if (snapshot != InvalidSnapshot)
	{
		if (read_only)
		{
			PushActiveSnapshot(snapshot);
			pushed_active_snap = true;
		}
		else
		{
			/* Make sure we have a private copy of the snapshot to modify */
			PushCopiedSnapshot(snapshot);
			pushed_active_snap = true;
		}
	}

	foreach(lc1, plan->plancache_list)
	{
		CachedPlanSource *plansource = (CachedPlanSource *) lfirst(lc1);
		List	   *stmt_list;
		ListCell   *lc2;

		spierrcontext.arg = (void *) plansource->query_string;

		/*
		 * Replan if needed, and increment plan refcount.  If it's a saved
		 * plan, the refcount must be backed by the CurrentResourceOwner.
		 */
		cplan = GetCachedPlan(plansource, paramLI, plan->saved);
		stmt_list = cplan->stmt_list;

		/*
		 * In the default non-read-only case, get a new snapshot, replacing
		 * any that we pushed in a previous cycle.
		 */
		if (snapshot == InvalidSnapshot && !read_only)
		{
			if (pushed_active_snap)
				PopActiveSnapshot();
			PushActiveSnapshot(GetTransactionSnapshot());
			pushed_active_snap = true;
		}

		foreach(lc2, stmt_list)
		{
			Node	   *stmt = (Node *) lfirst(lc2);
			bool		canSetTag;
			DestReceiver *dest;

			_SPI_current->processed = 0;
			_SPI_current->lastoid = InvalidOid;
			_SPI_current->tuptable = NULL;

			if (IsA(stmt, PlannedStmt))
			{
				canSetTag = ((PlannedStmt *) stmt)->canSetTag;
			}
			else
			{
				/* utilities are canSetTag if only thing in list */
				canSetTag = (list_length(stmt_list) == 1);

				if (IsA(stmt, CopyStmt))
				{
					CopyStmt   *cstmt = (CopyStmt *) stmt;

					if (cstmt->filename == NULL)
					{
						my_res = SPI_ERROR_COPY;
						goto fail;
					}
				}
				else if (IsA(stmt, TransactionStmt))
				{
					my_res = SPI_ERROR_TRANSACTION;
					goto fail;
				}
			}

			if (read_only && !CommandIsReadOnly(stmt))
				ereport(ERROR,
						(errcode(ERRCODE_FEATURE_NOT_SUPPORTED),
				/* translator: %s is a SQL statement name */
					   errmsg("%s is not allowed in a non-volatile function",
							  CreateCommandTag(stmt))));

			/*
			 * If not read-only mode, advance the command counter before each
			 * command and update the snapshot.
			 */
			if (!read_only)
			{
				CommandCounterIncrement();
				UpdateActiveSnapshotCommandId();
			}

			dest = CreateDestReceiver(canSetTag ? DestSPI : DestNone);

			if (IsA(stmt, PlannedStmt) &&
				((PlannedStmt *) stmt)->utilityStmt == NULL)
			{
				QueryDesc  *qdesc;
				Snapshot	snap;

				if (ActiveSnapshotSet())
					snap = GetActiveSnapshot();
				else
					snap = InvalidSnapshot;

				qdesc = CreateQueryDesc((PlannedStmt *) stmt,
										plansource->query_string,
										snap, crosscheck_snapshot,
										dest,
										paramLI, 0);
				res = _SPI_pquery(qdesc, fire_triggers,
								  canSetTag ? tcount : 0);
				FreeQueryDesc(qdesc);
			}
			else
			{
				char		completionTag[COMPLETION_TAG_BUFSIZE];

				ProcessUtility(stmt,
							   plansource->query_string,
							   paramLI,
							   false,	/* not top level */
							   dest,
<<<<<<< HEAD
#ifdef PGXC
							   false,
#endif /* PGXC */
							   NULL);
=======
							   completionTag);

>>>>>>> 80edfd76
				/* Update "processed" if stmt returned tuples */
				if (_SPI_current->tuptable)
					_SPI_current->processed = _SPI_current->tuptable->alloced -
						_SPI_current->tuptable->free;

				/*
				 * CREATE TABLE AS is a messy special case for historical
				 * reasons.  We must set _SPI_current->processed even though
				 * the tuples weren't returned to the caller, and we must
				 * return a special result code if the statement was spelled
				 * SELECT INTO.
				 */
				if (IsA(stmt, CreateTableAsStmt))
				{
					Assert(strncmp(completionTag, "SELECT ", 7) == 0);
					_SPI_current->processed = strtoul(completionTag + 7,
													  NULL, 10);
					if (((CreateTableAsStmt *) stmt)->is_select_into)
						res = SPI_OK_SELINTO;
					else
						res = SPI_OK_UTILITY;
				}
				else
					res = SPI_OK_UTILITY;
			}

			/*
			 * The last canSetTag query sets the status values returned to the
			 * caller.	Be careful to free any tuptables not returned, to
			 * avoid intratransaction memory leak.
			 */
			if (canSetTag)
			{
				my_processed = _SPI_current->processed;
				my_lastoid = _SPI_current->lastoid;
				SPI_freetuptable(my_tuptable);
				my_tuptable = _SPI_current->tuptable;
				my_res = res;
			}
			else
			{
				SPI_freetuptable(_SPI_current->tuptable);
				_SPI_current->tuptable = NULL;
			}
			/* we know that the receiver doesn't need a destroy call */
			if (res < 0)
			{
				my_res = res;
				goto fail;
			}
		}

		/* Done with this plan, so release refcount */
		ReleaseCachedPlan(cplan, plan->saved);
		cplan = NULL;

		/*
		 * If not read-only mode, advance the command counter after the last
		 * command.  This ensures that its effects are visible, in case it was
		 * DDL that would affect the next CachedPlanSource.
		 */
		if (!read_only)
			CommandCounterIncrement();
	}

fail:

	/* Pop the snapshot off the stack if we pushed one */
	if (pushed_active_snap)
		PopActiveSnapshot();

	/* We no longer need the cached plan refcount, if any */
	if (cplan)
		ReleaseCachedPlan(cplan, plan->saved);

	/*
	 * Pop the error context stack
	 */
	error_context_stack = spierrcontext.previous;

	/* Save results for caller */
	SPI_processed = my_processed;
	SPI_lastoid = my_lastoid;
	SPI_tuptable = my_tuptable;

	/* tuptable now is caller's responsibility, not SPI's */
	_SPI_current->tuptable = NULL;

	/*
	 * If none of the queries had canSetTag, return SPI_OK_REWRITTEN. Prior to
	 * 8.4, we used return the last query's result code, but not its auxiliary
	 * results, but that's confusing.
	 */
	if (my_res == 0)
		my_res = SPI_OK_REWRITTEN;

	return my_res;
}

/*
 * Convert arrays of query parameters to form wanted by planner and executor
 */
static ParamListInfo
_SPI_convert_params(int nargs, Oid *argtypes,
					Datum *Values, const char *Nulls)
{
	ParamListInfo paramLI;

	if (nargs > 0)
	{
		int			i;

		/* sizeof(ParamListInfoData) includes the first array element */
		paramLI = (ParamListInfo) palloc(sizeof(ParamListInfoData) +
									  (nargs - 1) * sizeof(ParamExternData));
		/* we have static list of params, so no hooks needed */
		paramLI->paramFetch = NULL;
		paramLI->paramFetchArg = NULL;
		paramLI->parserSetup = NULL;
		paramLI->parserSetupArg = NULL;
		paramLI->numParams = nargs;

		for (i = 0; i < nargs; i++)
		{
			ParamExternData *prm = &paramLI->params[i];

			prm->value = Values[i];
			prm->isnull = (Nulls && Nulls[i] == 'n');
			prm->pflags = PARAM_FLAG_CONST;
			prm->ptype = argtypes[i];
		}
	}
	else
		paramLI = NULL;
	return paramLI;
}

static int
_SPI_pquery(QueryDesc *queryDesc, bool fire_triggers, long tcount)
{
	int			operation = queryDesc->operation;
	int			eflags;
	int			res;

	switch (operation)
	{
		case CMD_SELECT:
			Assert(queryDesc->plannedstmt->utilityStmt == NULL);
			if (queryDesc->dest->mydest != DestSPI)
			{
				/* Don't return SPI_OK_SELECT if we're discarding result */
				res = SPI_OK_UTILITY;
			}
			else
				res = SPI_OK_SELECT;
			break;
		case CMD_INSERT:
			if (queryDesc->plannedstmt->hasReturning)
				res = SPI_OK_INSERT_RETURNING;
			else
				res = SPI_OK_INSERT;
			break;
		case CMD_DELETE:
			if (queryDesc->plannedstmt->hasReturning)
				res = SPI_OK_DELETE_RETURNING;
			else
				res = SPI_OK_DELETE;
			break;
		case CMD_UPDATE:
			if (queryDesc->plannedstmt->hasReturning)
				res = SPI_OK_UPDATE_RETURNING;
			else
				res = SPI_OK_UPDATE;
			break;
		default:
			return SPI_ERROR_OPUNKNOWN;
	}

#ifdef SPI_EXECUTOR_STATS
	if (ShowExecutorStats)
		ResetUsage();
#endif

	/* Select execution options */
	if (fire_triggers)
		eflags = 0;				/* default run-to-completion flags */
	else
		eflags = EXEC_FLAG_SKIP_TRIGGERS;

	ExecutorStart(queryDesc, eflags);

	ExecutorRun(queryDesc, ForwardScanDirection, tcount);

	_SPI_current->processed = queryDesc->estate->es_processed;
	_SPI_current->lastoid = queryDesc->estate->es_lastoid;

	if ((res == SPI_OK_SELECT || queryDesc->plannedstmt->hasReturning) &&
		queryDesc->dest->mydest == DestSPI)
	{
		if (_SPI_checktuples())
			elog(ERROR, "consistency check on SPI tuple count failed");
	}

	ExecutorFinish(queryDesc);
	ExecutorEnd(queryDesc);
	/* FreeQueryDesc is done by the caller */

#ifdef SPI_EXECUTOR_STATS
	if (ShowExecutorStats)
		ShowUsage("SPI EXECUTOR STATS");
#endif

	return res;
}

/*
 * _SPI_error_callback
 *
 * Add context information when a query invoked via SPI fails
 */
static void
_SPI_error_callback(void *arg)
{
	const char *query = (const char *) arg;
	int			syntaxerrposition;

	/*
	 * If there is a syntax error position, convert to internal syntax error;
	 * otherwise treat the query as an item of context stack
	 */
	syntaxerrposition = geterrposition();
	if (syntaxerrposition > 0)
	{
		errposition(0);
		internalerrposition(syntaxerrposition);
		internalerrquery(query);
	}
	else
		errcontext("SQL statement \"%s\"", query);
}

/*
 * _SPI_cursor_operation()
 *
 *	Do a FETCH or MOVE in a cursor
 */
static void
_SPI_cursor_operation(Portal portal, FetchDirection direction, long count,
					  DestReceiver *dest)
{
	long		nfetched;

	/* Check that the portal is valid */
	if (!PortalIsValid(portal))
		elog(ERROR, "invalid portal in SPI cursor operation");

	/* Push the SPI stack */
	if (_SPI_begin_call(true) < 0)
		elog(ERROR, "SPI cursor operation called while not connected");

	/* Reset the SPI result (note we deliberately don't touch lastoid) */
	SPI_processed = 0;
	SPI_tuptable = NULL;
	_SPI_current->processed = 0;
	_SPI_current->tuptable = NULL;

	/* Run the cursor */
	nfetched = PortalRunFetch(portal,
							  direction,
							  count,
							  dest);

	/*
	 * Think not to combine this store with the preceding function call. If
	 * the portal contains calls to functions that use SPI, then SPI_stack is
	 * likely to move around while the portal runs.  When control returns,
	 * _SPI_current will point to the correct stack entry... but the pointer
	 * may be different than it was beforehand. So we must be sure to re-fetch
	 * the pointer after the function call completes.
	 */
	_SPI_current->processed = nfetched;

	if (dest->mydest == DestSPI && _SPI_checktuples())
		elog(ERROR, "consistency check on SPI tuple count failed");

	/* Put the result into place for access by caller */
	SPI_processed = _SPI_current->processed;
	SPI_tuptable = _SPI_current->tuptable;

	/* tuptable now is caller's responsibility, not SPI's */
	_SPI_current->tuptable = NULL;

	/* Pop the SPI stack */
	_SPI_end_call(true);
}


static MemoryContext
_SPI_execmem(void)
{
	return MemoryContextSwitchTo(_SPI_current->execCxt);
}

static MemoryContext
_SPI_procmem(void)
{
	return MemoryContextSwitchTo(_SPI_current->procCxt);
}

/*
 * _SPI_begin_call: begin a SPI operation within a connected procedure
 */
static int
_SPI_begin_call(bool execmem)
{
	if (_SPI_curid + 1 != _SPI_connected)
		return SPI_ERROR_UNCONNECTED;
	_SPI_curid++;
	if (_SPI_current != &(_SPI_stack[_SPI_curid]))
		elog(ERROR, "SPI stack corrupted");

	if (execmem)				/* switch to the Executor memory context */
		_SPI_execmem();

	return 0;
}

/*
 * _SPI_end_call: end a SPI operation within a connected procedure
 *
 * Note: this currently has no failure return cases, so callers don't check
 */
static int
_SPI_end_call(bool procmem)
{
	/*
	 * We're returning to procedure where _SPI_curid == _SPI_connected - 1
	 */
	_SPI_curid--;

	if (procmem)				/* switch to the procedure memory context */
	{
		_SPI_procmem();
		/* and free Executor memory */
		MemoryContextResetAndDeleteChildren(_SPI_current->execCxt);
	}

	return 0;
}

static bool
_SPI_checktuples(void)
{
	uint32		processed = _SPI_current->processed;
	SPITupleTable *tuptable = _SPI_current->tuptable;
	bool		failed = false;

	if (tuptable == NULL)		/* spi_dest_startup was not called */
		failed = true;
	else if (processed != (tuptable->alloced - tuptable->free))
		failed = true;

	return failed;
}

/*
 * Convert a "temporary" SPIPlan into an "unsaved" plan.
 *
 * The passed _SPI_plan struct is on the stack, and all its subsidiary data
 * is in or under the current SPI executor context.  Copy the plan into the
 * SPI procedure context so it will survive _SPI_end_call().  To minimize
 * data copying, this destructively modifies the input plan, by taking the
 * plancache entries away from it and reparenting them to the new SPIPlan.
 */
static SPIPlanPtr
_SPI_make_plan_non_temp(SPIPlanPtr plan)
{
	SPIPlanPtr	newplan;
	MemoryContext parentcxt = _SPI_current->procCxt;
	MemoryContext plancxt;
	MemoryContext oldcxt;
	ListCell   *lc;

	/* Assert the input is a temporary SPIPlan */
	Assert(plan->magic == _SPI_PLAN_MAGIC);
	Assert(plan->plancxt == NULL);

	/*
	 * Create a memory context for the plan, underneath the procedure context.
	 * We don't expect the plan to be very large, so use smaller-than-default
	 * alloc parameters.
	 */
	plancxt = AllocSetContextCreate(parentcxt,
									"SPI Plan",
									ALLOCSET_SMALL_MINSIZE,
									ALLOCSET_SMALL_INITSIZE,
									ALLOCSET_SMALL_MAXSIZE);
	oldcxt = MemoryContextSwitchTo(plancxt);

	/* Copy the SPI_plan struct and subsidiary data into the new context */
	newplan = (SPIPlanPtr) palloc(sizeof(_SPI_plan));
	newplan->magic = _SPI_PLAN_MAGIC;
	newplan->saved = false;
	newplan->plancache_list = NIL;
	newplan->plancxt = plancxt;
	newplan->cursor_options = plan->cursor_options;
	newplan->nargs = plan->nargs;
	if (plan->nargs > 0)
	{
		newplan->argtypes = (Oid *) palloc(plan->nargs * sizeof(Oid));
		memcpy(newplan->argtypes, plan->argtypes, plan->nargs * sizeof(Oid));
	}
	else
		newplan->argtypes = NULL;
	newplan->parserSetup = plan->parserSetup;
	newplan->parserSetupArg = plan->parserSetupArg;

	/*
	 * Reparent all the CachedPlanSources into the procedure context.  In
	 * theory this could fail partway through due to the pallocs, but we don't
	 * care too much since both the procedure context and the executor context
	 * would go away on error.
	 */
	foreach(lc, plan->plancache_list)
	{
		CachedPlanSource *plansource = (CachedPlanSource *) lfirst(lc);

		CachedPlanSetParentContext(plansource, parentcxt);

		/* Build new list, with list cells in plancxt */
		newplan->plancache_list = lappend(newplan->plancache_list, plansource);
	}

	MemoryContextSwitchTo(oldcxt);

	/* For safety, unlink the CachedPlanSources from the temporary plan */
	plan->plancache_list = NIL;

	return newplan;
}

/*
 * Make a "saved" copy of the given plan.
 */
static SPIPlanPtr
_SPI_save_plan(SPIPlanPtr plan)
{
	SPIPlanPtr	newplan;
	MemoryContext plancxt;
	MemoryContext oldcxt;
	ListCell   *lc;

	/*
	 * Create a memory context for the plan.  We don't expect the plan to be
	 * very large, so use smaller-than-default alloc parameters.  It's a
	 * transient context until we finish copying everything.
	 */
	plancxt = AllocSetContextCreate(CurrentMemoryContext,
									"SPI Plan",
									ALLOCSET_SMALL_MINSIZE,
									ALLOCSET_SMALL_INITSIZE,
									ALLOCSET_SMALL_MAXSIZE);
	oldcxt = MemoryContextSwitchTo(plancxt);

	/* Copy the SPI plan into its own context */
	newplan = (SPIPlanPtr) palloc(sizeof(_SPI_plan));
	newplan->magic = _SPI_PLAN_MAGIC;
	newplan->saved = false;
	newplan->plancache_list = NIL;
	newplan->plancxt = plancxt;
	newplan->cursor_options = plan->cursor_options;
	newplan->nargs = plan->nargs;
	if (plan->nargs > 0)
	{
		newplan->argtypes = (Oid *) palloc(plan->nargs * sizeof(Oid));
		memcpy(newplan->argtypes, plan->argtypes, plan->nargs * sizeof(Oid));
	}
	else
		newplan->argtypes = NULL;
	newplan->parserSetup = plan->parserSetup;
	newplan->parserSetupArg = plan->parserSetupArg;

	/* Copy all the plancache entries */
	foreach(lc, plan->plancache_list)
	{
		CachedPlanSource *plansource = (CachedPlanSource *) lfirst(lc);
		CachedPlanSource *newsource;
<<<<<<< HEAD
		CachedPlan *cplan;

		/* Note: we assume we don't need to revalidate the plan */
		cplan = plansource->plan;

		newsource = CreateCachedPlan(plansource->raw_parse_tree,
									 plansource->query_string,
									 plansource->commandTag,
									 newplan->argtypes,
									 newplan->nargs,
									 newplan->cursor_options,
									 cplan->stmt_list,
									 true,
									 false,
									 NULL);
		if (newplan->parserSetup != NULL)
			CachedPlanSetParserHook(newsource,
									newplan->parserSetup,
									newplan->parserSetupArg);
=======
>>>>>>> 80edfd76

		newsource = CopyCachedPlan(plansource);
		newplan->plancache_list = lappend(newplan->plancache_list, newsource);
	}

	MemoryContextSwitchTo(oldcxt);

	/*
	 * Mark it saved, reparent it under CacheMemoryContext, and mark all the
	 * component CachedPlanSources as saved.  This sequence cannot fail
	 * partway through, so there's no risk of long-term memory leakage.
	 */
	newplan->saved = true;
	MemoryContextSetParent(newplan->plancxt, CacheMemoryContext);

	foreach(lc, newplan->plancache_list)
	{
		CachedPlanSource *plansource = (CachedPlanSource *) lfirst(lc);

		SaveCachedPlan(plansource);
	}

	return newplan;
}<|MERGE_RESOLUTION|>--- conflicted
+++ resolved
@@ -1988,15 +1988,11 @@
 							   paramLI,
 							   false,	/* not top level */
 							   dest,
-<<<<<<< HEAD
 #ifdef PGXC
 							   false,
 #endif /* PGXC */
-							   NULL);
-=======
 							   completionTag);
 
->>>>>>> 80edfd76
 				/* Update "processed" if stmt returned tuples */
 				if (_SPI_current->tuptable)
 					_SPI_current->processed = _SPI_current->tuptable->alloced -
@@ -2484,28 +2480,6 @@
 	{
 		CachedPlanSource *plansource = (CachedPlanSource *) lfirst(lc);
 		CachedPlanSource *newsource;
-<<<<<<< HEAD
-		CachedPlan *cplan;
-
-		/* Note: we assume we don't need to revalidate the plan */
-		cplan = plansource->plan;
-
-		newsource = CreateCachedPlan(plansource->raw_parse_tree,
-									 plansource->query_string,
-									 plansource->commandTag,
-									 newplan->argtypes,
-									 newplan->nargs,
-									 newplan->cursor_options,
-									 cplan->stmt_list,
-									 true,
-									 false,
-									 NULL);
-		if (newplan->parserSetup != NULL)
-			CachedPlanSetParserHook(newsource,
-									newplan->parserSetup,
-									newplan->parserSetupArg);
-=======
->>>>>>> 80edfd76
 
 		newsource = CopyCachedPlan(plansource);
 		newplan->plancache_list = lappend(newplan->plancache_list, newsource);
