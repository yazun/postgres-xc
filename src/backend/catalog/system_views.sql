/*
 * PostgreSQL System Views
 *
 * Copyright (c) 1996-2011, PostgreSQL Global Development Group
 *
 * src/backend/catalog/system_views.sql
 */

CREATE VIEW pg_roles AS
    SELECT
        rolname,
        rolsuper,
        rolinherit,
        rolcreaterole,
        rolcreatedb,
        rolcatupdate,
        rolcanlogin,
        rolreplication,
        rolconnlimit,
        '********'::text as rolpassword,
        rolvaliduntil,
        setconfig as rolconfig,
        pg_authid.oid
    FROM pg_authid LEFT JOIN pg_db_role_setting s
    ON (pg_authid.oid = setrole AND setdatabase = 0);

CREATE VIEW pg_shadow AS
    SELECT
        rolname AS usename,
        pg_authid.oid AS usesysid,
        rolcreatedb AS usecreatedb,
        rolsuper AS usesuper,
        rolcatupdate AS usecatupd,
        rolreplication AS userepl,
        rolpassword AS passwd,
        rolvaliduntil::abstime AS valuntil,
        setconfig AS useconfig
    FROM pg_authid LEFT JOIN pg_db_role_setting s
    ON (pg_authid.oid = setrole AND setdatabase = 0)
    WHERE rolcanlogin;

REVOKE ALL on pg_shadow FROM public;

CREATE VIEW pg_group AS
    SELECT
        rolname AS groname,
        oid AS grosysid,
        ARRAY(SELECT member FROM pg_auth_members WHERE roleid = oid) AS grolist
    FROM pg_authid
    WHERE NOT rolcanlogin;

CREATE VIEW pg_user AS
    SELECT
        usename,
        usesysid,
        usecreatedb,
        usesuper,
        usecatupd,
        userepl,
        '********'::text as passwd,
        valuntil,
        useconfig
    FROM pg_shadow;

CREATE VIEW pg_rules AS
    SELECT
        N.nspname AS schemaname,
        C.relname AS tablename,
        R.rulename AS rulename,
        pg_get_ruledef(R.oid) AS definition
    FROM (pg_rewrite R JOIN pg_class C ON (C.oid = R.ev_class))
        LEFT JOIN pg_namespace N ON (N.oid = C.relnamespace)
    WHERE R.rulename != '_RETURN';

CREATE VIEW pg_views AS
    SELECT
        N.nspname AS schemaname,
        C.relname AS viewname,
        pg_get_userbyid(C.relowner) AS viewowner,
        pg_get_viewdef(C.oid) AS definition
    FROM pg_class C LEFT JOIN pg_namespace N ON (N.oid = C.relnamespace)
    WHERE C.relkind = 'v';

CREATE VIEW pg_tables AS
    SELECT
        N.nspname AS schemaname,
        C.relname AS tablename,
        pg_get_userbyid(C.relowner) AS tableowner,
        T.spcname AS tablespace,
        C.relhasindex AS hasindexes,
        C.relhasrules AS hasrules,
        C.relhastriggers AS hastriggers
    FROM pg_class C LEFT JOIN pg_namespace N ON (N.oid = C.relnamespace)
         LEFT JOIN pg_tablespace T ON (T.oid = C.reltablespace)
    WHERE C.relkind = 'r';

CREATE VIEW pg_indexes AS
    SELECT
        N.nspname AS schemaname,
        C.relname AS tablename,
        I.relname AS indexname,
        T.spcname AS tablespace,
        pg_get_indexdef(I.oid) AS indexdef
    FROM pg_index X JOIN pg_class C ON (C.oid = X.indrelid)
         JOIN pg_class I ON (I.oid = X.indexrelid)
         LEFT JOIN pg_namespace N ON (N.oid = C.relnamespace)
         LEFT JOIN pg_tablespace T ON (T.oid = I.reltablespace)
    WHERE C.relkind = 'r' AND I.relkind = 'i';

CREATE VIEW pg_stats AS
    SELECT
        nspname AS schemaname,
        relname AS tablename,
        attname AS attname,
        stainherit AS inherited,
        stanullfrac AS null_frac,
        stawidth AS avg_width,
        stadistinct AS n_distinct,
        CASE
            WHEN stakind1 IN (1, 4) THEN stavalues1
            WHEN stakind2 IN (1, 4) THEN stavalues2
            WHEN stakind3 IN (1, 4) THEN stavalues3
            WHEN stakind4 IN (1, 4) THEN stavalues4
        END AS most_common_vals,
        CASE
            WHEN stakind1 IN (1, 4) THEN stanumbers1
            WHEN stakind2 IN (1, 4) THEN stanumbers2
            WHEN stakind3 IN (1, 4) THEN stanumbers3
            WHEN stakind4 IN (1, 4) THEN stanumbers4
        END AS most_common_freqs,
        CASE
            WHEN stakind1 = 2 THEN stavalues1
            WHEN stakind2 = 2 THEN stavalues2
            WHEN stakind3 = 2 THEN stavalues3
            WHEN stakind4 = 2 THEN stavalues4
        END AS histogram_bounds,
        CASE
            WHEN stakind1 = 3 THEN stanumbers1[1]
            WHEN stakind2 = 3 THEN stanumbers2[1]
            WHEN stakind3 = 3 THEN stanumbers3[1]
            WHEN stakind4 = 3 THEN stanumbers4[1]
        END AS correlation
    FROM pg_statistic s JOIN pg_class c ON (c.oid = s.starelid)
         JOIN pg_attribute a ON (c.oid = attrelid AND attnum = s.staattnum)
         LEFT JOIN pg_namespace n ON (n.oid = c.relnamespace)
    WHERE NOT attisdropped AND has_column_privilege(c.oid, a.attnum, 'select');

REVOKE ALL on pg_statistic FROM public;

CREATE VIEW pg_locks AS
    SELECT * FROM pg_lock_status() AS L;

CREATE VIEW pg_cursors AS
    SELECT * FROM pg_cursor() AS C;

<<<<<<< HEAD
CREATE SCHEMA __pgxc_coordinator_schema__;
CREATE SCHEMA __pgxc_datanode_schema__;

create table __pgxc_coordinator_schema__.pg_prepared_xacts ( transaction xid, gid text, prepared timestamptz, owner name, database name );

INSERT INTO pgxc_class VALUES((SELECT oid FROM pg_class WHERE relkind = 'r' AND relname = 'pg_prepared_xacts'), 'N', 0,0,0);

CREATE VIEW __pgxc_datanode_schema__.pg_prepared_xacts AS
=======
CREATE VIEW pg_available_extensions AS
    SELECT E.name, E.default_version, X.extversion AS installed_version,
           E.comment
      FROM pg_available_extensions() AS E
           LEFT JOIN pg_extension AS X ON E.name = X.extname;

CREATE VIEW pg_available_extension_versions AS
    SELECT E.name, E.version, (X.extname IS NOT NULL) AS installed,
           E.superuser, E.relocatable, E.schema, E.requires, E.comment
      FROM pg_available_extension_versions() AS E
           LEFT JOIN pg_extension AS X
             ON E.name = X.extname AND E.version = X.extversion;

CREATE VIEW pg_prepared_xacts AS
>>>>>>> a4bebdd9
    SELECT P.transaction, P.gid, P.prepared,
           U.rolname AS owner, D.datname AS database
    FROM pg_prepared_xact() AS P
         LEFT JOIN pg_authid U ON P.ownerid = U.oid
         LEFT JOIN pg_database D ON P.dbid = D.oid;

CREATE VIEW pg_prepared_statements AS
    SELECT * FROM pg_prepared_statement() AS P;

CREATE VIEW pg_seclabels AS
SELECT
	l.objoid, l.classoid, l.objsubid,
	CASE WHEN rel.relkind = 'r' THEN 'table'::text
		 WHEN rel.relkind = 'v' THEN 'view'::text
		 WHEN rel.relkind = 'S' THEN 'sequence'::text
		 WHEN rel.relkind = 'f' THEN 'foreign table'::text END AS objtype,
	rel.relnamespace AS objnamespace,
	CASE WHEN pg_table_is_visible(rel.oid)
	     THEN quote_ident(rel.relname)
	     ELSE quote_ident(nsp.nspname) || '.' || quote_ident(rel.relname)
	     END AS objname,
	l.provider, l.label
FROM
	pg_seclabel l
	JOIN pg_class rel ON l.classoid = rel.tableoid AND l.objoid = rel.oid
	JOIN pg_namespace nsp ON rel.relnamespace = nsp.oid
WHERE
	l.objsubid = 0
UNION ALL
SELECT
	l.objoid, l.classoid, l.objsubid,
	'column'::text AS objtype,
	rel.relnamespace AS objnamespace,
	CASE WHEN pg_table_is_visible(rel.oid)
	     THEN quote_ident(rel.relname)
	     ELSE quote_ident(nsp.nspname) || '.' || quote_ident(rel.relname)
	     END || '.' || att.attname AS objname,
	l.provider, l.label
FROM
	pg_seclabel l
	JOIN pg_class rel ON l.classoid = rel.tableoid AND l.objoid = rel.oid
	JOIN pg_attribute att
	     ON rel.oid = att.attrelid AND l.objsubid = att.attnum
	JOIN pg_namespace nsp ON rel.relnamespace = nsp.oid
WHERE
	l.objsubid != 0
UNION ALL
SELECT
	l.objoid, l.classoid, l.objsubid,
	CASE WHEN pro.proisagg = true THEN 'aggregate'::text
	     WHEN pro.proisagg = false THEN 'function'::text
	END AS objtype,
	pro.pronamespace AS objnamespace,
	CASE WHEN pg_function_is_visible(pro.oid)
	     THEN quote_ident(pro.proname)
	     ELSE quote_ident(nsp.nspname) || '.' || quote_ident(pro.proname)
	END || '(' || pg_catalog.pg_get_function_arguments(pro.oid) || ')' AS objname,
	l.provider, l.label
FROM
	pg_seclabel l
	JOIN pg_proc pro ON l.classoid = pro.tableoid AND l.objoid = pro.oid
	JOIN pg_namespace nsp ON pro.pronamespace = nsp.oid
WHERE
	l.objsubid = 0
UNION ALL
SELECT
	l.objoid, l.classoid, l.objsubid,
	CASE WHEN typ.typtype = 'd' THEN 'domain'::text
	ELSE 'type'::text END AS objtype,
	typ.typnamespace AS objnamespace,
	CASE WHEN pg_type_is_visible(typ.oid)
	THEN quote_ident(typ.typname)
	ELSE quote_ident(nsp.nspname) || '.' || quote_ident(typ.typname)
	END AS objname,
	l.provider, l.label
FROM
	pg_seclabel l
	JOIN pg_type typ ON l.classoid = typ.tableoid AND l.objoid = typ.oid
	JOIN pg_namespace nsp ON typ.typnamespace = nsp.oid
WHERE
	l.objsubid = 0
UNION ALL
SELECT
	l.objoid, l.classoid, l.objsubid,
	'large object'::text AS objtype,
	NULL::oid AS objnamespace,
	l.objoid::text AS objname,
	l.provider, l.label
FROM
	pg_seclabel l
	JOIN pg_largeobject_metadata lom ON l.objoid = lom.oid
WHERE
	l.classoid = 'pg_catalog.pg_largeobject'::regclass AND l.objsubid = 0
UNION ALL
SELECT
	l.objoid, l.classoid, l.objsubid,
	'language'::text AS objtype,
	NULL::oid AS objnamespace,
	quote_ident(lan.lanname) AS objname,
	l.provider, l.label
FROM
	pg_seclabel l
	JOIN pg_language lan ON l.classoid = lan.tableoid AND l.objoid = lan.oid
WHERE
	l.objsubid = 0
UNION ALL
SELECT
	l.objoid, l.classoid, l.objsubid,
	'schema'::text AS objtype,
	nsp.oid AS objnamespace,
	quote_ident(nsp.nspname) AS objname,
	l.provider, l.label
FROM
	pg_seclabel l
	JOIN pg_namespace nsp ON l.classoid = nsp.tableoid AND l.objoid = nsp.oid
WHERE
	l.objsubid = 0;

CREATE VIEW pg_settings AS
    SELECT * FROM pg_show_all_settings() AS A;

CREATE RULE pg_settings_u AS
    ON UPDATE TO pg_settings
    WHERE new.name = old.name DO
    SELECT set_config(old.name, new.setting, 'f');

CREATE RULE pg_settings_n AS
    ON UPDATE TO pg_settings
    DO INSTEAD NOTHING;

GRANT SELECT, UPDATE ON pg_settings TO PUBLIC;

CREATE VIEW pg_timezone_abbrevs AS
    SELECT * FROM pg_timezone_abbrevs();

CREATE VIEW pg_timezone_names AS
    SELECT * FROM pg_timezone_names();

-- Statistics views

CREATE VIEW pg_stat_all_tables AS
    SELECT
            C.oid AS relid,
            N.nspname AS schemaname,
            C.relname AS relname,
            pg_stat_get_numscans(C.oid) AS seq_scan,
            pg_stat_get_tuples_returned(C.oid) AS seq_tup_read,
            sum(pg_stat_get_numscans(I.indexrelid))::bigint AS idx_scan,
            sum(pg_stat_get_tuples_fetched(I.indexrelid))::bigint +
            pg_stat_get_tuples_fetched(C.oid) AS idx_tup_fetch,
            pg_stat_get_tuples_inserted(C.oid) AS n_tup_ins,
            pg_stat_get_tuples_updated(C.oid) AS n_tup_upd,
            pg_stat_get_tuples_deleted(C.oid) AS n_tup_del,
            pg_stat_get_tuples_hot_updated(C.oid) AS n_tup_hot_upd,
            pg_stat_get_live_tuples(C.oid) AS n_live_tup,
            pg_stat_get_dead_tuples(C.oid) AS n_dead_tup,
            pg_stat_get_last_vacuum_time(C.oid) as last_vacuum,
            pg_stat_get_last_autovacuum_time(C.oid) as last_autovacuum,
            pg_stat_get_last_analyze_time(C.oid) as last_analyze,
            pg_stat_get_last_autoanalyze_time(C.oid) as last_autoanalyze,
            pg_stat_get_vacuum_count(C.oid) AS vacuum_count,
            pg_stat_get_autovacuum_count(C.oid) AS autovacuum_count,
            pg_stat_get_analyze_count(C.oid) AS analyze_count,
            pg_stat_get_autoanalyze_count(C.oid) AS autoanalyze_count
    FROM pg_class C LEFT JOIN
         pg_index I ON C.oid = I.indrelid
         LEFT JOIN pg_namespace N ON (N.oid = C.relnamespace)
    WHERE C.relkind IN ('r', 't')
    GROUP BY C.oid, N.nspname, C.relname;

CREATE VIEW pg_stat_xact_all_tables AS
    SELECT
            C.oid AS relid,
            N.nspname AS schemaname,
            C.relname AS relname,
            pg_stat_get_xact_numscans(C.oid) AS seq_scan,
            pg_stat_get_xact_tuples_returned(C.oid) AS seq_tup_read,
            sum(pg_stat_get_xact_numscans(I.indexrelid))::bigint AS idx_scan,
            sum(pg_stat_get_xact_tuples_fetched(I.indexrelid))::bigint +
            pg_stat_get_xact_tuples_fetched(C.oid) AS idx_tup_fetch,
            pg_stat_get_xact_tuples_inserted(C.oid) AS n_tup_ins,
            pg_stat_get_xact_tuples_updated(C.oid) AS n_tup_upd,
            pg_stat_get_xact_tuples_deleted(C.oid) AS n_tup_del,
            pg_stat_get_xact_tuples_hot_updated(C.oid) AS n_tup_hot_upd
    FROM pg_class C LEFT JOIN
         pg_index I ON C.oid = I.indrelid
         LEFT JOIN pg_namespace N ON (N.oid = C.relnamespace)
    WHERE C.relkind IN ('r', 't')
    GROUP BY C.oid, N.nspname, C.relname;

CREATE VIEW pg_stat_sys_tables AS
    SELECT * FROM pg_stat_all_tables
    WHERE schemaname IN ('pg_catalog', 'information_schema') OR
          schemaname ~ '^pg_toast';

CREATE VIEW pg_stat_xact_sys_tables AS
    SELECT * FROM pg_stat_xact_all_tables
    WHERE schemaname IN ('pg_catalog', 'information_schema') OR
          schemaname ~ '^pg_toast';

CREATE VIEW pg_stat_user_tables AS
    SELECT * FROM pg_stat_all_tables
    WHERE schemaname NOT IN ('pg_catalog', 'information_schema') AND
          schemaname !~ '^pg_toast';

CREATE VIEW pg_stat_xact_user_tables AS
    SELECT * FROM pg_stat_xact_all_tables
    WHERE schemaname NOT IN ('pg_catalog', 'information_schema') AND
          schemaname !~ '^pg_toast';

CREATE VIEW pg_statio_all_tables AS
    SELECT
            C.oid AS relid,
            N.nspname AS schemaname,
            C.relname AS relname,
            pg_stat_get_blocks_fetched(C.oid) -
                    pg_stat_get_blocks_hit(C.oid) AS heap_blks_read,
            pg_stat_get_blocks_hit(C.oid) AS heap_blks_hit,
            sum(pg_stat_get_blocks_fetched(I.indexrelid) -
                    pg_stat_get_blocks_hit(I.indexrelid))::bigint AS idx_blks_read,
            sum(pg_stat_get_blocks_hit(I.indexrelid))::bigint AS idx_blks_hit,
            pg_stat_get_blocks_fetched(T.oid) -
                    pg_stat_get_blocks_hit(T.oid) AS toast_blks_read,
            pg_stat_get_blocks_hit(T.oid) AS toast_blks_hit,
            pg_stat_get_blocks_fetched(X.oid) -
                    pg_stat_get_blocks_hit(X.oid) AS tidx_blks_read,
            pg_stat_get_blocks_hit(X.oid) AS tidx_blks_hit
    FROM pg_class C LEFT JOIN
            pg_index I ON C.oid = I.indrelid LEFT JOIN
            pg_class T ON C.reltoastrelid = T.oid LEFT JOIN
            pg_class X ON T.reltoastidxid = X.oid
            LEFT JOIN pg_namespace N ON (N.oid = C.relnamespace)
    WHERE C.relkind IN ('r', 't')
    GROUP BY C.oid, N.nspname, C.relname, T.oid, X.oid;

CREATE VIEW pg_statio_sys_tables AS
    SELECT * FROM pg_statio_all_tables
    WHERE schemaname IN ('pg_catalog', 'information_schema') OR
          schemaname ~ '^pg_toast';

CREATE VIEW pg_statio_user_tables AS
    SELECT * FROM pg_statio_all_tables
    WHERE schemaname NOT IN ('pg_catalog', 'information_schema') AND
          schemaname !~ '^pg_toast';

CREATE VIEW pg_stat_all_indexes AS
    SELECT
            C.oid AS relid,
            I.oid AS indexrelid,
            N.nspname AS schemaname,
            C.relname AS relname,
            I.relname AS indexrelname,
            pg_stat_get_numscans(I.oid) AS idx_scan,
            pg_stat_get_tuples_returned(I.oid) AS idx_tup_read,
            pg_stat_get_tuples_fetched(I.oid) AS idx_tup_fetch
    FROM pg_class C JOIN
            pg_index X ON C.oid = X.indrelid JOIN
            pg_class I ON I.oid = X.indexrelid
            LEFT JOIN pg_namespace N ON (N.oid = C.relnamespace)
    WHERE C.relkind IN ('r', 't');

CREATE VIEW pg_stat_sys_indexes AS
    SELECT * FROM pg_stat_all_indexes
    WHERE schemaname IN ('pg_catalog', 'information_schema') OR
          schemaname ~ '^pg_toast';

CREATE VIEW pg_stat_user_indexes AS
    SELECT * FROM pg_stat_all_indexes
    WHERE schemaname NOT IN ('pg_catalog', 'information_schema') AND
          schemaname !~ '^pg_toast';

CREATE VIEW pg_statio_all_indexes AS
    SELECT
            C.oid AS relid,
            I.oid AS indexrelid,
            N.nspname AS schemaname,
            C.relname AS relname,
            I.relname AS indexrelname,
            pg_stat_get_blocks_fetched(I.oid) -
                    pg_stat_get_blocks_hit(I.oid) AS idx_blks_read,
            pg_stat_get_blocks_hit(I.oid) AS idx_blks_hit
    FROM pg_class C JOIN
            pg_index X ON C.oid = X.indrelid JOIN
            pg_class I ON I.oid = X.indexrelid
            LEFT JOIN pg_namespace N ON (N.oid = C.relnamespace)
    WHERE C.relkind IN ('r', 't');

CREATE VIEW pg_statio_sys_indexes AS
    SELECT * FROM pg_statio_all_indexes
    WHERE schemaname IN ('pg_catalog', 'information_schema') OR
          schemaname ~ '^pg_toast';

CREATE VIEW pg_statio_user_indexes AS
    SELECT * FROM pg_statio_all_indexes
    WHERE schemaname NOT IN ('pg_catalog', 'information_schema') AND
          schemaname !~ '^pg_toast';

CREATE VIEW pg_statio_all_sequences AS
    SELECT
            C.oid AS relid,
            N.nspname AS schemaname,
            C.relname AS relname,
            pg_stat_get_blocks_fetched(C.oid) -
                    pg_stat_get_blocks_hit(C.oid) AS blks_read,
            pg_stat_get_blocks_hit(C.oid) AS blks_hit
    FROM pg_class C
            LEFT JOIN pg_namespace N ON (N.oid = C.relnamespace)
    WHERE C.relkind = 'S';

CREATE VIEW pg_statio_sys_sequences AS
    SELECT * FROM pg_statio_all_sequences
    WHERE schemaname IN ('pg_catalog', 'information_schema') OR
          schemaname ~ '^pg_toast';

CREATE VIEW pg_statio_user_sequences AS
    SELECT * FROM pg_statio_all_sequences
    WHERE schemaname NOT IN ('pg_catalog', 'information_schema') AND
          schemaname !~ '^pg_toast';

CREATE VIEW pg_stat_activity AS
    SELECT
            S.datid AS datid,
            D.datname AS datname,
            S.procpid,
            S.usesysid,
            U.rolname AS usename,
            S.application_name,
            S.client_addr,
            S.client_hostname,
            S.client_port,
            S.backend_start,
            S.xact_start,
            S.query_start,
            S.waiting,
            S.current_query
    FROM pg_database D, pg_stat_get_activity(NULL) AS S, pg_authid U
    WHERE S.datid = D.oid AND
            S.usesysid = U.oid;

CREATE VIEW pg_stat_replication AS
    SELECT
            S.procpid,
            S.usesysid,
            U.rolname AS usename,
            S.application_name,
            S.client_addr,
            S.client_hostname,
            S.client_port,
            S.backend_start,
            W.state,
            W.sent_location,
            W.write_location,
            W.flush_location,
            W.replay_location,
            W.sync_priority,
            W.sync_state
    FROM pg_stat_get_activity(NULL) AS S, pg_authid U,
            pg_stat_get_wal_senders() AS W
    WHERE S.usesysid = U.oid AND
            S.procpid = W.procpid;

CREATE VIEW pg_stat_database AS
    SELECT
            D.oid AS datid,
            D.datname AS datname,
            pg_stat_get_db_numbackends(D.oid) AS numbackends,
            pg_stat_get_db_xact_commit(D.oid) AS xact_commit,
            pg_stat_get_db_xact_rollback(D.oid) AS xact_rollback,
            pg_stat_get_db_blocks_fetched(D.oid) -
                    pg_stat_get_db_blocks_hit(D.oid) AS blks_read,
            pg_stat_get_db_blocks_hit(D.oid) AS blks_hit,
            pg_stat_get_db_tuples_returned(D.oid) AS tup_returned,
            pg_stat_get_db_tuples_fetched(D.oid) AS tup_fetched,
            pg_stat_get_db_tuples_inserted(D.oid) AS tup_inserted,
            pg_stat_get_db_tuples_updated(D.oid) AS tup_updated,
            pg_stat_get_db_tuples_deleted(D.oid) AS tup_deleted,
            pg_stat_get_db_conflict_all(D.oid) AS conflicts,
            pg_stat_get_db_stat_reset_time(D.oid) AS stats_reset
    FROM pg_database D;

CREATE VIEW pg_stat_database_conflicts AS
    SELECT
            D.oid AS datid,
            D.datname AS datname,
            pg_stat_get_db_conflict_tablespace(D.oid) AS confl_tablespace,
            pg_stat_get_db_conflict_lock(D.oid) AS confl_lock,
            pg_stat_get_db_conflict_snapshot(D.oid) AS confl_snapshot,
            pg_stat_get_db_conflict_bufferpin(D.oid) AS confl_bufferpin,
            pg_stat_get_db_conflict_startup_deadlock(D.oid) AS confl_deadlock
    FROM pg_database D;

CREATE VIEW pg_stat_user_functions AS
    SELECT
            P.oid AS funcid,
            N.nspname AS schemaname,
            P.proname AS funcname,
            pg_stat_get_function_calls(P.oid) AS calls,
            pg_stat_get_function_time(P.oid) / 1000 AS total_time,
            pg_stat_get_function_self_time(P.oid) / 1000 AS self_time
    FROM pg_proc P LEFT JOIN pg_namespace N ON (N.oid = P.pronamespace)
    WHERE P.prolang != 12  -- fast check to eliminate built-in functions
          AND pg_stat_get_function_calls(P.oid) IS NOT NULL;

CREATE VIEW pg_stat_xact_user_functions AS
    SELECT
            P.oid AS funcid,
            N.nspname AS schemaname,
            P.proname AS funcname,
            pg_stat_get_xact_function_calls(P.oid) AS calls,
            pg_stat_get_xact_function_time(P.oid) / 1000 AS total_time,
            pg_stat_get_xact_function_self_time(P.oid) / 1000 AS self_time
    FROM pg_proc P LEFT JOIN pg_namespace N ON (N.oid = P.pronamespace)
    WHERE P.prolang != 12  -- fast check to eliminate built-in functions
          AND pg_stat_get_xact_function_calls(P.oid) IS NOT NULL;

CREATE VIEW pg_stat_bgwriter AS
    SELECT
        pg_stat_get_bgwriter_timed_checkpoints() AS checkpoints_timed,
        pg_stat_get_bgwriter_requested_checkpoints() AS checkpoints_req,
        pg_stat_get_bgwriter_buf_written_checkpoints() AS buffers_checkpoint,
        pg_stat_get_bgwriter_buf_written_clean() AS buffers_clean,
        pg_stat_get_bgwriter_maxwritten_clean() AS maxwritten_clean,
        pg_stat_get_buf_written_backend() AS buffers_backend,
        pg_stat_get_buf_fsync_backend() AS buffers_backend_fsync,
        pg_stat_get_buf_alloc() AS buffers_alloc,
        pg_stat_get_bgwriter_stat_reset_time() AS stats_reset;

CREATE VIEW pg_user_mappings AS
    SELECT
        U.oid       AS umid,
        S.oid       AS srvid,
        S.srvname   AS srvname,
        U.umuser    AS umuser,
        CASE WHEN U.umuser = 0 THEN
            'public'
        ELSE
            A.rolname
        END AS usename,
        CASE WHEN pg_has_role(S.srvowner, 'USAGE') OR has_server_privilege(S.oid, 'USAGE') THEN
            U.umoptions
        ELSE
            NULL
        END AS umoptions
    FROM pg_user_mapping U
         LEFT JOIN pg_authid A ON (A.oid = U.umuser) JOIN
        pg_foreign_server S ON (U.umserver = S.oid);

REVOKE ALL on pg_user_mapping FROM public;

--
-- We have a few function definitions in here, too.
-- At some point there might be enough to justify breaking them out into
-- a separate "system_functions.sql" file.
--

-- Tsearch debug function.  Defined here because it'd be pretty unwieldy
-- to put it into pg_proc.h

CREATE FUNCTION ts_debug(IN config regconfig, IN document text,
    OUT alias text,
    OUT description text,
    OUT token text,
    OUT dictionaries regdictionary[],
    OUT dictionary regdictionary,
    OUT lexemes text[])
RETURNS SETOF record AS
$$
SELECT
    tt.alias AS alias,
    tt.description AS description,
    parse.token AS token,
    ARRAY ( SELECT m.mapdict::pg_catalog.regdictionary
            FROM pg_catalog.pg_ts_config_map AS m
            WHERE m.mapcfg = $1 AND m.maptokentype = parse.tokid
            ORDER BY m.mapseqno )
    AS dictionaries,
    ( SELECT mapdict::pg_catalog.regdictionary
      FROM pg_catalog.pg_ts_config_map AS m
      WHERE m.mapcfg = $1 AND m.maptokentype = parse.tokid
      ORDER BY pg_catalog.ts_lexize(mapdict, parse.token) IS NULL, m.mapseqno
      LIMIT 1
    ) AS dictionary,
    ( SELECT pg_catalog.ts_lexize(mapdict, parse.token)
      FROM pg_catalog.pg_ts_config_map AS m
      WHERE m.mapcfg = $1 AND m.maptokentype = parse.tokid
      ORDER BY pg_catalog.ts_lexize(mapdict, parse.token) IS NULL, m.mapseqno
      LIMIT 1
    ) AS lexemes
FROM pg_catalog.ts_parse(
        (SELECT cfgparser FROM pg_catalog.pg_ts_config WHERE oid = $1 ), $2
    ) AS parse,
     pg_catalog.ts_token_type(
        (SELECT cfgparser FROM pg_catalog.pg_ts_config WHERE oid = $1 )
    ) AS tt
WHERE tt.tokid = parse.tokid
$$
LANGUAGE SQL STRICT STABLE;

COMMENT ON FUNCTION ts_debug(regconfig,text) IS
    'debug function for text search configuration';

CREATE FUNCTION ts_debug(IN document text,
    OUT alias text,
    OUT description text,
    OUT token text,
    OUT dictionaries regdictionary[],
    OUT dictionary regdictionary,
    OUT lexemes text[])
RETURNS SETOF record AS
$$
    SELECT * FROM pg_catalog.ts_debug( pg_catalog.get_current_ts_config(), $1);
$$
LANGUAGE SQL STRICT STABLE;

COMMENT ON FUNCTION ts_debug(text) IS
    'debug function for current text search configuration';

--
-- Redeclare built-in functions that need default values attached to their
-- arguments.  It's impractical to set those up directly in pg_proc.h because
-- of the complexity and platform-dependency of the expression tree
-- representation.  (Note that internal functions still have to have entries
-- in pg_proc.h; we are merely causing their proargnames and proargdefaults
-- to get filled in.)
--

CREATE OR REPLACE FUNCTION
  pg_start_backup(label text, fast boolean DEFAULT false)
  RETURNS text STRICT VOLATILE LANGUAGE internal AS 'pg_start_backup';<|MERGE_RESOLUTION|>--- conflicted
+++ resolved
@@ -153,16 +153,6 @@
 CREATE VIEW pg_cursors AS
     SELECT * FROM pg_cursor() AS C;
 
-<<<<<<< HEAD
-CREATE SCHEMA __pgxc_coordinator_schema__;
-CREATE SCHEMA __pgxc_datanode_schema__;
-
-create table __pgxc_coordinator_schema__.pg_prepared_xacts ( transaction xid, gid text, prepared timestamptz, owner name, database name );
-
-INSERT INTO pgxc_class VALUES((SELECT oid FROM pg_class WHERE relkind = 'r' AND relname = 'pg_prepared_xacts'), 'N', 0,0,0);
-
-CREATE VIEW __pgxc_datanode_schema__.pg_prepared_xacts AS
-=======
 CREATE VIEW pg_available_extensions AS
     SELECT E.name, E.default_version, X.extversion AS installed_version,
            E.comment
@@ -176,8 +166,17 @@
            LEFT JOIN pg_extension AS X
              ON E.name = X.extname AND E.version = X.extversion;
 
-CREATE VIEW pg_prepared_xacts AS
->>>>>>> a4bebdd9
+CREATE SCHEMA __pgxc_coordinator_schema__;
+CREATE SCHEMA __pgxc_datanode_schema__;
+
+create table __pgxc_coordinator_schema__.pg_prepared_xacts
+    ( transaction xid, gid text, prepared timestamptz, owner name, database name );
+
+INSERT INTO pgxc_class VALUES
+    ((SELECT oid FROM pg_class
+      WHERE relkind = 'r' AND relname = 'pg_prepared_xacts'), 'N', 0,0,0);
+
+CREATE VIEW __pgxc_datanode_schema__.pg_prepared_xacts AS
     SELECT P.transaction, P.gid, P.prepared,
            U.rolname AS owner, D.datname AS database
     FROM pg_prepared_xact() AS P
