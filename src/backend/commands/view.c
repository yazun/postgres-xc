/*-------------------------------------------------------------------------
 *
 * view.c
 *	  use rewrite rules to construct views
 *
 * Portions Copyright (c) 1996-2011, PostgreSQL Global Development Group
 * Portions Copyright (c) 1994, Regents of the University of California
 *
 *
 * IDENTIFICATION
 *	  src/backend/commands/view.c
 *
 *-------------------------------------------------------------------------
 */
#include "postgres.h"

#include "access/heapam.h"
#include "access/xact.h"
#include "catalog/namespace.h"
#include "commands/defrem.h"
#include "commands/tablecmds.h"
#include "commands/view.h"
#include "miscadmin.h"
#include "nodes/makefuncs.h"
#include "nodes/nodeFuncs.h"
#include "parser/analyze.h"
#include "parser/parse_relation.h"
#include "rewrite/rewriteDefine.h"
#include "rewrite/rewriteManip.h"
#include "rewrite/rewriteSupport.h"
#include "utils/acl.h"
#include "utils/builtins.h"
#include "utils/lsyscache.h"
#include "utils/rel.h"
#ifdef PGXC
#include "pgxc/execRemote.h"
#endif


static void checkViewTupleDesc(TupleDesc newdesc, TupleDesc olddesc);
static bool isViewOnTempTable_walker(Node *node, void *context);

/*---------------------------------------------------------------------
 * isViewOnTempTable
 *
 * Returns true iff any of the relations underlying this view are
 * temporary tables.
 *---------------------------------------------------------------------
 */
static bool
isViewOnTempTable(Query *viewParse)
{
	return isViewOnTempTable_walker((Node *) viewParse, NULL);
}

static bool
isViewOnTempTable_walker(Node *node, void *context)
{
	if (node == NULL)
		return false;

	if (IsA(node, Query))
	{
		Query	   *query = (Query *) node;
		ListCell   *rtable;

		foreach(rtable, query->rtable)
		{
			RangeTblEntry *rte = lfirst(rtable);

			if (rte->rtekind == RTE_RELATION)
			{
				Relation	rel = heap_open(rte->relid, AccessShareLock);
				char		relpersistence = rel->rd_rel->relpersistence;

				heap_close(rel, AccessShareLock);
				if (relpersistence == RELPERSISTENCE_TEMP)
					return true;
			}
		}

		return query_tree_walker(query,
								 isViewOnTempTable_walker,
								 context,
								 QTW_IGNORE_JOINALIASES);
	}

	return expression_tree_walker(node,
								  isViewOnTempTable_walker,
								  context);
}

/*---------------------------------------------------------------------
 * DefineVirtualRelation
 *
 * Create the "view" relation. `DefineRelation' does all the work,
 * we just provide the correct arguments ... at least when we're
 * creating a view.  If we're updating an existing view, we have to
 * work harder.
 *---------------------------------------------------------------------
 */
static Oid
DefineVirtualRelation(const RangeVar *relation, List *tlist, bool replace,
					  Oid namespaceId)
{
	Oid			viewOid;
	CreateStmt *createStmt = makeNode(CreateStmt);
	List	   *attrList;
	ListCell   *t;

	/*
	 * create a list of ColumnDef nodes based on the names and types of the
	 * (non-junk) targetlist items from the view's SELECT list.
	 */
	attrList = NIL;
	foreach(t, tlist)
	{
		TargetEntry *tle = lfirst(t);

		if (!tle->resjunk)
		{
			ColumnDef  *def = makeNode(ColumnDef);

			def->colname = pstrdup(tle->resname);
			def->typeName = makeTypeNameFromOid(exprType((Node *) tle->expr),
											 exprTypmod((Node *) tle->expr));
			def->inhcount = 0;
			def->is_local = true;
			def->is_not_null = false;
			def->is_from_type = false;
			def->storage = 0;
			def->raw_default = NULL;
			def->cooked_default = NULL;
			def->collClause = NULL;
			def->collOid = exprCollation((Node *) tle->expr);

			/*
			 * It's possible that the column is of a collatable type but the
			 * collation could not be resolved, so double-check.
			 */
			if (type_is_collatable(exprType((Node *) tle->expr)))
			{
				if (!OidIsValid(def->collOid))
					ereport(ERROR,
							(errcode(ERRCODE_INDETERMINATE_COLLATION),
							 errmsg("could not determine which collation to use for view column \"%s\"",
									def->colname),
							 errhint("Use the COLLATE clause to set the collation explicitly.")));
			}
			else
				Assert(!OidIsValid(def->collOid));
			def->constraints = NIL;

			attrList = lappend(attrList, def);
		}
	}

	if (attrList == NIL)
		ereport(ERROR,
				(errcode(ERRCODE_INVALID_TABLE_DEFINITION),
				 errmsg("view must have at least one column")));

	/*
	 * Check to see if we want to replace an existing view.
	 */
	viewOid = get_relname_relid(relation->relname, namespaceId);

	if (OidIsValid(viewOid) && replace)
	{
		Relation	rel;
		TupleDesc	descriptor;

		/*
		 * Yes.  Get exclusive lock on the existing view ...
		 */
		rel = relation_open(viewOid, AccessExclusiveLock);

		/*
		 * Make sure it *is* a view, and do permissions checks.
		 */
		if (rel->rd_rel->relkind != RELKIND_VIEW)
			ereport(ERROR,
					(errcode(ERRCODE_WRONG_OBJECT_TYPE),
					 errmsg("\"%s\" is not a view",
							RelationGetRelationName(rel))));

		if (!pg_class_ownercheck(viewOid, GetUserId()))
			aclcheck_error(ACLCHECK_NOT_OWNER, ACL_KIND_CLASS,
						   RelationGetRelationName(rel));

		/* Also check it's not in use already */
		CheckTableNotInUse(rel, "CREATE OR REPLACE VIEW");

		/*
		 * Due to the namespace visibility rules for temporary objects, we
		 * should only end up replacing a temporary view with another
		 * temporary view, and similarly for permanent views.
		 */
		Assert(relation->relpersistence == rel->rd_rel->relpersistence);

		/*
		 * Create a tuple descriptor to compare against the existing view, and
		 * verify that the old column list is an initial prefix of the new
		 * column list.
		 */
		descriptor = BuildDescForRelation(attrList);
		checkViewTupleDesc(descriptor, rel->rd_att);

		/*
		 * If new attributes have been added, we must add pg_attribute entries
		 * for them.  It is convenient (although overkill) to use the ALTER
		 * TABLE ADD COLUMN infrastructure for this.
		 */
		if (list_length(attrList) > rel->rd_att->natts)
		{
			List	   *atcmds = NIL;
			ListCell   *c;
			int			skip = rel->rd_att->natts;

			foreach(c, attrList)
			{
				AlterTableCmd *atcmd;

				if (skip > 0)
				{
					skip--;
					continue;
				}
				atcmd = makeNode(AlterTableCmd);
				atcmd->subtype = AT_AddColumnToView;
				atcmd->def = (Node *) lfirst(c);
				atcmds = lappend(atcmds, atcmd);
			}
			AlterTableInternal(viewOid, atcmds, true);
		}

		/*
		 * Seems okay, so return the OID of the pre-existing view.
		 */
		relation_close(rel, NoLock);	/* keep the lock! */

		return viewOid;
	}
	else
	{
		Oid			relid;

		/*
		 * now set the parameters for keys/inheritance etc. All of these are
		 * uninteresting for views...
		 */
		createStmt->relation = (RangeVar *) relation;
		createStmt->tableElts = attrList;
		createStmt->inhRelations = NIL;
		createStmt->constraints = NIL;
		createStmt->options = list_make1(defWithOids(false));
		createStmt->oncommit = ONCOMMIT_NOOP;
		createStmt->tablespacename = NULL;
		createStmt->if_not_exists = false;

		/*
		 * finally create the relation (this will error out if there's an
		 * existing view, so we don't need more code to complain if "replace"
		 * is false).
		 */
		relid = DefineRelation(createStmt, RELKIND_VIEW, InvalidOid);
		Assert(relid != InvalidOid);
		return relid;
	}
}

/*
 * Verify that tupledesc associated with proposed new view definition
 * matches tupledesc of old view.  This is basically a cut-down version
 * of equalTupleDescs(), with code added to generate specific complaints.
 * Also, we allow the new tupledesc to have more columns than the old.
 */
static void
checkViewTupleDesc(TupleDesc newdesc, TupleDesc olddesc)
{
	int			i;

	if (newdesc->natts < olddesc->natts)
		ereport(ERROR,
				(errcode(ERRCODE_INVALID_TABLE_DEFINITION),
				 errmsg("cannot drop columns from view")));
	/* we can ignore tdhasoid */

	for (i = 0; i < olddesc->natts; i++)
	{
		Form_pg_attribute newattr = newdesc->attrs[i];
		Form_pg_attribute oldattr = olddesc->attrs[i];

		/* XXX msg not right, but we don't support DROP COL on view anyway */
		if (newattr->attisdropped != oldattr->attisdropped)
			ereport(ERROR,
					(errcode(ERRCODE_INVALID_TABLE_DEFINITION),
					 errmsg("cannot drop columns from view")));

		if (strcmp(NameStr(newattr->attname), NameStr(oldattr->attname)) != 0)
			ereport(ERROR,
					(errcode(ERRCODE_INVALID_TABLE_DEFINITION),
				 errmsg("cannot change name of view column \"%s\" to \"%s\"",
						NameStr(oldattr->attname),
						NameStr(newattr->attname))));
		/* XXX would it be safe to allow atttypmod to change?  Not sure */
		if (newattr->atttypid != oldattr->atttypid ||
			newattr->atttypmod != oldattr->atttypmod)
			ereport(ERROR,
					(errcode(ERRCODE_INVALID_TABLE_DEFINITION),
					 errmsg("cannot change data type of view column \"%s\" from %s to %s",
							NameStr(oldattr->attname),
							format_type_with_typemod(oldattr->atttypid,
													 oldattr->atttypmod),
							format_type_with_typemod(newattr->atttypid,
													 newattr->atttypmod))));
		/* We can ignore the remaining attributes of an attribute... */
	}

	/*
	 * We ignore the constraint fields.  The new view desc can't have any
	 * constraints, and the only ones that could be on the old view are
	 * defaults, which we are happy to leave in place.
	 */
}

static void
DefineViewRules(Oid viewOid, Query *viewParse, bool replace)
{
	/*
	 * Set up the ON SELECT rule.  Since the query has already been through
	 * parse analysis, we use DefineQueryRewrite() directly.
	 */
	DefineQueryRewrite(pstrdup(ViewSelectRuleName),
					   viewOid,
					   NULL,
					   CMD_SELECT,
					   true,
					   replace,
					   list_make1(viewParse));

	/*
	 * Someday: automatic ON INSERT, etc
	 */
}

/*---------------------------------------------------------------
 * UpdateRangeTableOfViewParse
 *
 * Update the range table of the given parsetree.
 * This update consists of adding two new entries IN THE BEGINNING
 * of the range table (otherwise the rule system will die a slow,
 * horrible and painful death, and we do not want that now, do we?)
 * one for the OLD relation and one for the NEW one (both of
 * them refer in fact to the "view" relation).
 *
 * Of course we must also increase the 'varnos' of all the Var nodes
 * by 2...
 *
 * These extra RT entries are not actually used in the query,
 * except for run-time permission checking.
 *---------------------------------------------------------------
 */
static Query *
UpdateRangeTableOfViewParse(Oid viewOid, Query *viewParse)
{
	Relation	viewRel;
	List	   *new_rt;
	RangeTblEntry *rt_entry1,
			   *rt_entry2;

	/*
	 * Make a copy of the given parsetree.	It's not so much that we don't
	 * want to scribble on our input, it's that the parser has a bad habit of
	 * outputting multiple links to the same subtree for constructs like
	 * BETWEEN, and we mustn't have OffsetVarNodes increment the varno of a
	 * Var node twice.	copyObject will expand any multiply-referenced subtree
	 * into multiple copies.
	 */
	viewParse = (Query *) copyObject(viewParse);

	/* need to open the rel for addRangeTableEntryForRelation */
	viewRel = relation_open(viewOid, AccessShareLock);

	/*
	 * Create the 2 new range table entries and form the new range table...
	 * OLD first, then NEW....
	 */
	rt_entry1 = addRangeTableEntryForRelation(NULL, viewRel,
											  makeAlias("old", NIL),
											  false, false);
	rt_entry2 = addRangeTableEntryForRelation(NULL, viewRel,
											  makeAlias("new", NIL),
											  false, false);
	/* Must override addRangeTableEntry's default access-check flags */
	rt_entry1->requiredPerms = 0;
	rt_entry2->requiredPerms = 0;

	new_rt = lcons(rt_entry1, lcons(rt_entry2, viewParse->rtable));

	viewParse->rtable = new_rt;

	/*
	 * Now offset all var nodes by 2, and jointree RT indexes too.
	 */
	OffsetVarNodes((Node *) viewParse, 2, 0);

	relation_close(viewRel, AccessShareLock);

	return viewParse;
}

/*
 * DefineView
 *		Execute a CREATE VIEW command.
 */
void
DefineView(ViewStmt *stmt, const char *queryString)
{
	Query	   *viewParse;
	Oid			viewOid;
	Oid			namespaceId;
	RangeVar   *view;

	/*
	 * Run parse analysis to convert the raw parse tree to a Query.  Note this
	 * also acquires sufficient locks on the source table(s).
	 *
	 * Since parse analysis scribbles on its input, copy the raw parse tree;
	 * this ensures we don't corrupt a prepared statement, for example.
	 */
	viewParse = parse_analyze((Node *) copyObject(stmt->query),
							  queryString, NULL, 0);

	/*
	 * The grammar should ensure that the result is a single SELECT Query.
	 */
	if (!IsA(viewParse, Query) ||
		viewParse->commandType != CMD_SELECT)
		elog(ERROR, "unexpected parse analysis result");

	/*
	 * Check for unsupported cases.  These tests are redundant with ones in
	 * DefineQueryRewrite(), but that function will complain about a bogus ON
	 * SELECT rule, and we'd rather the message complain about a view.
	 */
	if (viewParse->intoClause != NULL)
		ereport(ERROR,
				(errcode(ERRCODE_FEATURE_NOT_SUPPORTED),
				 errmsg("views must not contain SELECT INTO")));
	if (viewParse->hasModifyingCTE)
		ereport(ERROR,
				(errcode(ERRCODE_FEATURE_NOT_SUPPORTED),
		errmsg("views must not contain data-modifying statements in WITH")));

	/*
	 * If a list of column names was given, run through and insert these into
	 * the actual query tree. - thomas 2000-03-08
	 */
	if (stmt->aliases != NIL)
	{
		ListCell   *alist_item = list_head(stmt->aliases);
		ListCell   *targetList;

		foreach(targetList, viewParse->targetList)
		{
			TargetEntry *te = (TargetEntry *) lfirst(targetList);

			Assert(IsA(te, TargetEntry));
			/* junk columns don't get aliases */
			if (te->resjunk)
				continue;
			te->resname = pstrdup(strVal(lfirst(alist_item)));
			alist_item = lnext(alist_item);
			if (alist_item == NULL)
				break;			/* done assigning aliases */
		}

		if (alist_item != NULL)
			ereport(ERROR,
					(errcode(ERRCODE_SYNTAX_ERROR),
					 errmsg("CREATE VIEW specifies more column "
							"names than columns")));
	}

	/* Unlogged views are not sensible. */
	if (stmt->view->relpersistence == RELPERSISTENCE_UNLOGGED)
		ereport(ERROR,
				(errcode(ERRCODE_SYNTAX_ERROR),
		errmsg("views cannot be unlogged because they do not have storage")));

	/*
	 * If the user didn't explicitly ask for a temporary view, check whether
	 * we need one implicitly.	We allow TEMP to be inserted automatically as
	 * long as the CREATE command is consistent with that --- no explicit
	 * schema name.
	 */
	view = copyObject(stmt->view);  /* don't corrupt original command */
	if (view->relpersistence == RELPERSISTENCE_PERMANENT
		&& isViewOnTempTable(viewParse))
	{
		view->relpersistence = RELPERSISTENCE_TEMP;
		ereport(NOTICE,
				(errmsg("view \"%s\" will be a temporary view",
						view->relname)));
	}

<<<<<<< HEAD
#ifdef PGXC
	/* In case view is temporary, be sure not to use 2PC on such relations */
	if (view->relpersistence == RELPERSISTENCE_TEMP)
		ExecSetTempObjectIncluded();
#endif

	/* Unlogged views are not sensible. */
	if (view->relpersistence == RELPERSISTENCE_UNLOGGED)
		ereport(ERROR,
				(errcode(ERRCODE_SYNTAX_ERROR),
		errmsg("views cannot be unlogged because they do not have storage")));
=======
	/* Might also need to make it temporary if placed in temp schema. */
	namespaceId = RangeVarGetCreationNamespace(view);
	RangeVarAdjustRelationPersistence(view, namespaceId);
>>>>>>> c1d9579d

	/*
	 * Create the view relation
	 *
	 * NOTE: if it already exists and replace is false, the xact will be
	 * aborted.
	 */
	viewOid = DefineVirtualRelation(view, viewParse->targetList,
									stmt->replace, namespaceId);

	/*
	 * The relation we have just created is not visible to any other commands
	 * running with the same transaction & command id. So, increment the
	 * command id counter (but do NOT pfree any memory!!!!)
	 */
	CommandCounterIncrement();

	/*
	 * The range table of 'viewParse' does not contain entries for the "OLD"
	 * and "NEW" relations. So... add them!
	 */
	viewParse = UpdateRangeTableOfViewParse(viewOid, viewParse);

	/*
	 * Now create the rules associated with the view.
	 */
	DefineViewRules(viewOid, viewParse, stmt->replace);
}<|MERGE_RESOLUTION|>--- conflicted
+++ resolved
@@ -505,23 +505,15 @@
 						view->relname)));
 	}
 
-<<<<<<< HEAD
 #ifdef PGXC
 	/* In case view is temporary, be sure not to use 2PC on such relations */
 	if (view->relpersistence == RELPERSISTENCE_TEMP)
 		ExecSetTempObjectIncluded();
 #endif
 
-	/* Unlogged views are not sensible. */
-	if (view->relpersistence == RELPERSISTENCE_UNLOGGED)
-		ereport(ERROR,
-				(errcode(ERRCODE_SYNTAX_ERROR),
-		errmsg("views cannot be unlogged because they do not have storage")));
-=======
 	/* Might also need to make it temporary if placed in temp schema. */
 	namespaceId = RangeVarGetCreationNamespace(view);
 	RangeVarAdjustRelationPersistence(view, namespaceId);
->>>>>>> c1d9579d
 
 	/*
 	 * Create the view relation
