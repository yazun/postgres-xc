--- conflicted
+++ resolved
@@ -2567,13 +2567,88 @@
 	}
 
 	/* Do the work */
-<<<<<<< HEAD
-	RenameRelationInternal(myrelid, newrelname, namespaceId);
+	RenameRelationInternal(relid, stmt->newname);
+}
+
+/*
+ *		RenameRelationInternal - change the name of a relation
+ *
+ *		XXX - When renaming sequences, we don't bother to modify the
+ *			  sequence name that is stored within the sequence itself
+ *			  (this would cause problems with MVCC). In the future,
+ *			  the sequence name should probably be removed from the
+ *			  sequence, AFAIK there's no need for it to be there.
+ */
+void
+RenameRelationInternal(Oid myrelid, const char *newrelname)
+{
+	Relation	targetrelation;
+	Relation	relrelation;	/* for RELATION relation */
+	HeapTuple	reltup;
+	Form_pg_class relform;
+	Oid			namespaceId;
+
+	/*
+	 * Grab an exclusive lock on the target table, index, sequence or view,
+	 * which we will NOT release until end of transaction.
+	 */
+	targetrelation = relation_open(myrelid, AccessExclusiveLock);
+	namespaceId = RelationGetNamespace(targetrelation);
+
+	/*
+	 * Find relation's pg_class tuple, and make sure newrelname isn't in use.
+	 */
+	relrelation = heap_open(RelationRelationId, RowExclusiveLock);
+
+	reltup = SearchSysCacheCopy1(RELOID, ObjectIdGetDatum(myrelid));
+	if (!HeapTupleIsValid(reltup))		/* shouldn't happen */
+		elog(ERROR, "cache lookup failed for relation %u", myrelid);
+	relform = (Form_pg_class) GETSTRUCT(reltup);
+
+	if (get_relname_relid(newrelname, namespaceId) != InvalidOid)
+		ereport(ERROR,
+				(errcode(ERRCODE_DUPLICATE_TABLE),
+				 errmsg("relation \"%s\" already exists",
+						newrelname)));
+
+	/*
+	 * Update pg_class tuple with new relname.	(Scribbling on reltup is OK
+	 * because it's a copy...)
+	 */
+	namestrcpy(&(relform->relname), newrelname);
+
+	simple_heap_update(relrelation, &reltup->t_self, reltup);
+
+	/* keep the system catalog indexes current */
+	CatalogUpdateIndexes(relrelation, reltup);
+
+	heap_freetuple(reltup);
+	heap_close(relrelation, RowExclusiveLock);
+
+	/*
+	 * Also rename the associated type, if any.
+	 */
+	if (OidIsValid(targetrelation->rd_rel->reltype))
+		RenameTypeInternal(targetrelation->rd_rel->reltype,
+						   newrelname, namespaceId);
+
+	/*
+	 * Also rename the associated constraint, if any.
+	 */
+	if (targetrelation->rd_rel->relkind == RELKIND_INDEX)
+	{
+		Oid			constraintId = get_index_constraint(myrelid);
+
+		if (OidIsValid(constraintId))
+			RenameConstraintById(constraintId, newrelname);
+	}
+
 #ifdef PGXC
 	/* Operation with GTM can only be done with a Remote Coordinator */
 	if (IS_PGXC_COORDINATOR &&
 		!IsConnFromCoord() &&
-		(reltype == OBJECT_SEQUENCE || relkind == RELKIND_SEQUENCE) &&
+		(targetrelation->rd_rel->reltype == OBJECT_SEQUENCE ||
+		 targetrelation->rd_rel->relkind == RELKIND_SEQUENCE) &&
 		!IsTempSequence(myrelid)) /* It is possible to rename a sequence with ALTER TABLE */
 	{
 		char *seqname = GetGlobalSeqName(targetrelation, NULL, NULL);
@@ -2592,88 +2667,6 @@
 		pfree(newseqname);
 	}
 #endif
-
-	/*
-	 * Close rel, but keep exclusive lock!
-	 */
-	relation_close(targetrelation, NoLock);
-=======
-	RenameRelationInternal(relid, stmt->newname);
->>>>>>> 80edfd76
-}
-
-/*
- *		RenameRelationInternal - change the name of a relation
- *
- *		XXX - When renaming sequences, we don't bother to modify the
- *			  sequence name that is stored within the sequence itself
- *			  (this would cause problems with MVCC). In the future,
- *			  the sequence name should probably be removed from the
- *			  sequence, AFAIK there's no need for it to be there.
- */
-void
-RenameRelationInternal(Oid myrelid, const char *newrelname)
-{
-	Relation	targetrelation;
-	Relation	relrelation;	/* for RELATION relation */
-	HeapTuple	reltup;
-	Form_pg_class relform;
-	Oid			namespaceId;
-
-	/*
-	 * Grab an exclusive lock on the target table, index, sequence or view,
-	 * which we will NOT release until end of transaction.
-	 */
-	targetrelation = relation_open(myrelid, AccessExclusiveLock);
-	namespaceId = RelationGetNamespace(targetrelation);
-
-	/*
-	 * Find relation's pg_class tuple, and make sure newrelname isn't in use.
-	 */
-	relrelation = heap_open(RelationRelationId, RowExclusiveLock);
-
-	reltup = SearchSysCacheCopy1(RELOID, ObjectIdGetDatum(myrelid));
-	if (!HeapTupleIsValid(reltup))		/* shouldn't happen */
-		elog(ERROR, "cache lookup failed for relation %u", myrelid);
-	relform = (Form_pg_class) GETSTRUCT(reltup);
-
-	if (get_relname_relid(newrelname, namespaceId) != InvalidOid)
-		ereport(ERROR,
-				(errcode(ERRCODE_DUPLICATE_TABLE),
-				 errmsg("relation \"%s\" already exists",
-						newrelname)));
-
-	/*
-	 * Update pg_class tuple with new relname.	(Scribbling on reltup is OK
-	 * because it's a copy...)
-	 */
-	namestrcpy(&(relform->relname), newrelname);
-
-	simple_heap_update(relrelation, &reltup->t_self, reltup);
-
-	/* keep the system catalog indexes current */
-	CatalogUpdateIndexes(relrelation, reltup);
-
-	heap_freetuple(reltup);
-	heap_close(relrelation, RowExclusiveLock);
-
-	/*
-	 * Also rename the associated type, if any.
-	 */
-	if (OidIsValid(targetrelation->rd_rel->reltype))
-		RenameTypeInternal(targetrelation->rd_rel->reltype,
-						   newrelname, namespaceId);
-
-	/*
-	 * Also rename the associated constraint, if any.
-	 */
-	if (targetrelation->rd_rel->relkind == RELKIND_INDEX)
-	{
-		Oid			constraintId = get_index_constraint(myrelid);
-
-		if (OidIsValid(constraintId))
-			RenameConstraintById(constraintId, newrelname);
-	}
 
 	/*
 	 * Close rel, but keep exclusive lock!
@@ -10031,8 +10024,6 @@
 
 	heap_freetuple(tuple);
 }
-
-<<<<<<< HEAD
 
 #ifdef PGXC
 /*
@@ -10447,8 +10438,6 @@
 #endif
 
 
-=======
->>>>>>> 80edfd76
 /*
  * Execute ALTER TABLE SET SCHEMA
  */
@@ -10936,112 +10925,6 @@
 	}
 }
 
-<<<<<<< HEAD
-#ifdef PGXC
-/*
- * IsTempTable
- *
- * Check if given table Oid is temporary.
- */
-bool
-IsTempTable(Oid relid)
-{
-	Relation	rel;
-	bool		res;
-	/*
-	 * PGXCTODO: Is it correct to open without locks?
-	 * we just check if this table is temporary though...
-	 */
-	rel = relation_open(relid, NoLock);
-	res = rel->rd_rel->relpersistence == RELPERSISTENCE_TEMP;
-	relation_close(rel, NoLock);
-	return res;
-}
-
-/*
- * IsIndexUsingTemp
- *
- * Check if given index relation uses temporary tables.
- */
-bool
-IsIndexUsingTempTable(Oid relid)
-{
-	bool res = false;
-	HeapTuple   tuple;
-	Oid parent_id = InvalidOid;
-
-	tuple = SearchSysCache1(INDEXRELID, ObjectIdGetDatum(relid));
-	if (HeapTupleIsValid(tuple))
-	{
-		Form_pg_index index = (Form_pg_index) GETSTRUCT(tuple);
-		parent_id = index->indrelid;
-
-		/* Release system cache BEFORE looking at the parent table */
-		ReleaseSysCache(tuple);
-
-		res = IsTempTable(parent_id);
-	}
-	else
-		res = false; /* Default case */
-
-	return res;
-}
-
-/*
- * IsOnCommitActions
- *
- * Check if there are any on-commit actions activated.
- */
-bool
-IsOnCommitActions(void)
-{
-	return list_length(on_commits) > 0;
-}
-
-/*
- * DropTableThrowErrorExternal
- *
- * Error interface for DROP when looking for execution node type.
- */
-void
-DropTableThrowErrorExternal(RangeVar *relation, ObjectType removeType, bool missing_ok)
-{
-	char relkind;
-
-	/* Determine required relkind */
-	switch (removeType)
-	{
-		case OBJECT_TABLE:
-			relkind = RELKIND_RELATION;
-			break;
-
-		case OBJECT_INDEX:
-			relkind = RELKIND_INDEX;
-			break;
-
-		case OBJECT_SEQUENCE:
-			relkind = RELKIND_SEQUENCE;
-			break;
-
-		case OBJECT_VIEW:
-			relkind = RELKIND_VIEW;
-			break;
-
-		case OBJECT_FOREIGN_TABLE:
-			relkind = RELKIND_FOREIGN_TABLE;
-			break;
-
-		default:
-			elog(ERROR, "unrecognized drop object type: %d",
-				 (int) removeType);
-			relkind = 0;		/* keep compiler quiet */
-			break;
-	}
-
-	DropErrorMsgNonExistent(relation->relname, relkind, missing_ok);
-}
-#endif
-=======
 /*
  * This is intended as a callback for RangeVarGetRelidExtended().  It allows
  * the table to be locked only if (1) it's a plain table or TOAST table and
@@ -11198,4 +11081,108 @@
 
 	ReleaseSysCache(tuple);
 }
->>>>>>> 80edfd76
+
+#ifdef PGXC
+/*
+ * IsTempTable
+ *
+ * Check if given table Oid is temporary.
+ */
+bool
+IsTempTable(Oid relid)
+{
+	Relation	rel;
+	bool		res;
+	/*
+	 * PGXCTODO: Is it correct to open without locks?
+	 * we just check if this table is temporary though...
+	 */
+	rel = relation_open(relid, NoLock);
+	res = rel->rd_rel->relpersistence == RELPERSISTENCE_TEMP;
+	relation_close(rel, NoLock);
+	return res;
+}
+
+/*
+ * IsIndexUsingTemp
+ *
+ * Check if given index relation uses temporary tables.
+ */
+bool
+IsIndexUsingTempTable(Oid relid)
+{
+	bool res = false;
+	HeapTuple   tuple;
+	Oid parent_id = InvalidOid;
+
+	tuple = SearchSysCache1(INDEXRELID, ObjectIdGetDatum(relid));
+	if (HeapTupleIsValid(tuple))
+	{
+		Form_pg_index index = (Form_pg_index) GETSTRUCT(tuple);
+		parent_id = index->indrelid;
+
+		/* Release system cache BEFORE looking at the parent table */
+		ReleaseSysCache(tuple);
+
+		res = IsTempTable(parent_id);
+	}
+	else
+		res = false; /* Default case */
+
+	return res;
+}
+
+/*
+ * IsOnCommitActions
+ *
+ * Check if there are any on-commit actions activated.
+ */
+bool
+IsOnCommitActions(void)
+{
+	return list_length(on_commits) > 0;
+}
+
+/*
+ * DropTableThrowErrorExternal
+ *
+ * Error interface for DROP when looking for execution node type.
+ */
+void
+DropTableThrowErrorExternal(RangeVar *relation, ObjectType removeType, bool missing_ok)
+{
+	char relkind;
+
+	/* Determine required relkind */
+	switch (removeType)
+	{
+		case OBJECT_TABLE:
+			relkind = RELKIND_RELATION;
+			break;
+
+		case OBJECT_INDEX:
+			relkind = RELKIND_INDEX;
+			break;
+
+		case OBJECT_SEQUENCE:
+			relkind = RELKIND_SEQUENCE;
+			break;
+
+		case OBJECT_VIEW:
+			relkind = RELKIND_VIEW;
+			break;
+
+		case OBJECT_FOREIGN_TABLE:
+			relkind = RELKIND_FOREIGN_TABLE;
+			break;
+
+		default:
+			elog(ERROR, "unrecognized drop object type: %d",
+				 (int) removeType);
+			relkind = 0;		/* keep compiler quiet */
+			break;
+	}
+
+	DropErrorMsgNonExistent(relation->relname, relkind, missing_ok);
+}
+#endif