--- conflicted
+++ resolved
@@ -1995,26 +1995,22 @@
 				rewriteTargetListIU(parsetree, rt_entry_relation, NULL);
 			}
 		}
-<<<<<<< HEAD
+		else if (event == CMD_UPDATE)
+		{
+			rewriteTargetListIU(parsetree, rt_entry_relation, NULL);
+			rewriteTargetListUD(parsetree, rt_entry, rt_entry_relation);
+		}
+		else if (event == CMD_DELETE)
+		{
+			rewriteTargetListUD(parsetree, rt_entry, rt_entry_relation);
+		}
+		else
+			elog(ERROR, "unrecognized commandType: %d", (int) event);
 		
 #ifdef PGXC
 		if (parsetree_list == NIL)
 		{
 #endif
-=======
-		else if (event == CMD_UPDATE)
-		{
-			rewriteTargetListIU(parsetree, rt_entry_relation, NULL);
-			rewriteTargetListUD(parsetree, rt_entry, rt_entry_relation);
-		}
-		else if (event == CMD_DELETE)
-		{
-			rewriteTargetListUD(parsetree, rt_entry, rt_entry_relation);
-		}
-		else
-			elog(ERROR, "unrecognized commandType: %d", (int) event);
-
->>>>>>> a4bebdd9
 		/*
 		 * Collect and apply the appropriate rules.
 		 */
@@ -2271,7 +2267,6 @@
 	{
 		int query_no = 0;	
 
-<<<<<<< HEAD
 		foreach(pt_cell, parsetree_list)
 		{
 
@@ -2284,35 +2279,6 @@
  				if (qual_product_list)
 					qual = (Query *)list_nth(qual_product_list,
 										 query_no);
-=======
-	/*
-	 * If the original query has a CTE list, and we generated more than one
-	 * non-utility result query, we have to fail because we'll have copied the
-	 * CTE list into each result query.  That would break the expectation of
-	 * single evaluation of CTEs.  This could possibly be fixed by
-	 * restructuring so that a CTE list can be shared across multiple Query
-	 * and PlannableStatement nodes.
-	 */
-	if (parsetree->cteList != NIL)
-	{
-		int			qcount = 0;
-
-		foreach(lc1, rewritten)
-		{
-			Query	   *q = (Query *) lfirst(lc1);
-
-			if (q->commandType != CMD_UTILITY)
-				qcount++;
-		}
-		if (qcount > 1)
-			ereport(ERROR,
-					(errcode(ERRCODE_FEATURE_NOT_SUPPORTED),
-					 errmsg("WITH cannot be used in a query that is rewritten by rules into multiple queries")));
-	}
-
-	return rewritten;
-}
->>>>>>> a4bebdd9
 
 				if (query->commandType == CMD_INSERT)
 				{
@@ -2334,8 +2300,35 @@
 	}
 #endif
 
+	/*
+	 * If the original query has a CTE list, and we generated more than one
+	 * non-utility result query, we have to fail because we'll have copied the
+	 * CTE list into each result query.  That would break the expectation of
+	 * single evaluation of CTEs.  This could possibly be fixed by
+	 * restructuring so that a CTE list can be shared across multiple Query
+	 * and PlannableStatement nodes.
+	 */
+	if (parsetree->cteList != NIL)
+	{
+		int			qcount = 0;
+
+		foreach(lc1, rewritten)
+		{
+			Query	   *q = (Query *) lfirst(lc1);
+
+			if (q->commandType != CMD_UTILITY)
+				qcount++;
+		}
+		if (qcount > 1)
+			ereport(ERROR,
+					(errcode(ERRCODE_FEATURE_NOT_SUPPORTED),
+					 errmsg("WITH cannot be used in a query that is rewritten by rules into multiple queries")));
+	}
+
 	return rewritten;
 }
+
+
 /*
  * QueryRewrite -
  *	  Primary entry point to the query rewriter.
