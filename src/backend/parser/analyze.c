--- conflicted
+++ resolved
@@ -68,18 +68,12 @@
 						   DeclareCursorStmt *stmt);
 static Query *transformExplainStmt(ParseState *pstate,
 					 ExplainStmt *stmt);
-<<<<<<< HEAD
 #ifdef PGXC
 static Query *transformExecDirectStmt(ParseState *pstate, ExecDirectStmt *stmt);
 #endif
 
-static void transformLockingClause(ParseState *pstate,
-					   Query *qry, LockingClause *lc);
-static bool check_parameter_resolution_walker(Node *node, ParseState *pstate);
-=======
 static void transformLockingClause(ParseState *pstate, Query *qry,
 					   LockingClause *lc, bool pushedDown);
->>>>>>> 1084f317
 
 
 /*
