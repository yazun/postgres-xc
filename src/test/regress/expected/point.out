--- conflicted
+++ resolved
@@ -82,9 +82,6 @@
 (3 rows)
 
 SELECT '' AS three, p.* FROM POINT_TBL p
-<<<<<<< HEAD
-   WHERE not p.f1 <@ box '(0,0,100,100)' ORDER BY p.f1[0], p.f1[1];
-=======
    WHERE box '(0,0,100,100)' @> p.f1;
  three |     f1     
 -------+------------
@@ -95,7 +92,6 @@
 
 SELECT '' AS three, p.* FROM POINT_TBL p
    WHERE not p.f1 <@ box '(0,0,100,100)';
->>>>>>> 1084f317
  three |    f1    
 -------+----------
        | (-10,0)
