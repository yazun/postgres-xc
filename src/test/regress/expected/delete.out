CREATE TABLE delete_test (
    id SERIAL PRIMARY KEY,
    a INT,
    b text
);
NOTICE:  CREATE TABLE will create implicit sequence "delete_test_id_seq" for serial column "delete_test.id"
NOTICE:  CREATE TABLE / PRIMARY KEY will create implicit index "delete_test_pkey" for table "delete_test"
INSERT INTO delete_test (a) VALUES (10);
INSERT INTO delete_test (a, b) VALUES (50, repeat('x', 10000));
INSERT INTO delete_test (a) VALUES (100);
-- allow an alias to be specified for DELETE's target table
DELETE FROM delete_test AS dt WHERE dt.a > 75;
-- if an alias is specified, don't allow the original table name
-- to be referenced
DELETE FROM delete_test dt WHERE delete_test.a > 25;
ERROR:  invalid reference to FROM-clause entry for table "delete_test"
LINE 1: DELETE FROM delete_test dt WHERE delete_test.a > 25;
                                         ^
HINT:  Perhaps you meant to reference the table alias "dt".
<<<<<<< HEAD
SELECT * FROM delete_test ORDER BY id;
 id | a  
----+----
  1 | 10
  2 | 50
=======
SELECT id, a, char_length(b) FROM delete_test;
 id | a  | char_length 
----+----+-------------
  1 | 10 |            
  2 | 50 |       10000
>>>>>>> a4bebdd9
(2 rows)

-- delete a row with a TOASTed value
DELETE FROM delete_test WHERE a > 25;
SELECT id, a, char_length(b) FROM delete_test;
 id | a  | char_length 
----+----+-------------
  1 | 10 |            
(1 row)

DROP TABLE delete_test;<|MERGE_RESOLUTION|>--- conflicted
+++ resolved
@@ -17,19 +17,11 @@
 LINE 1: DELETE FROM delete_test dt WHERE delete_test.a > 25;
                                          ^
 HINT:  Perhaps you meant to reference the table alias "dt".
-<<<<<<< HEAD
-SELECT * FROM delete_test ORDER BY id;
- id | a  
-----+----
-  1 | 10
-  2 | 50
-=======
-SELECT id, a, char_length(b) FROM delete_test;
+SELECT id, a, char_length(b) FROM delete_test ORDER BY id;
  id | a  | char_length 
 ----+----+-------------
   1 | 10 |            
   2 | 50 |       10000
->>>>>>> a4bebdd9
 (2 rows)
 
 -- delete a row with a TOASTed value
