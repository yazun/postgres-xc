--
-- FLOAT8
--
CREATE TABLE FLOAT8_TBL(f1 float8);
INSERT INTO FLOAT8_TBL(f1) VALUES ('    0.0   ');
INSERT INTO FLOAT8_TBL(f1) VALUES ('1004.30  ');
INSERT INTO FLOAT8_TBL(f1) VALUES ('   -34.84');
INSERT INTO FLOAT8_TBL(f1) VALUES ('1.2345678901234e+200');
INSERT INTO FLOAT8_TBL(f1) VALUES ('1.2345678901234e-200');
-- test for underflow and overflow handling
SELECT '10e400'::float8;
ERROR:  "10e400" is out of range for type double precision
LINE 1: SELECT '10e400'::float8;
               ^
SELECT '-10e400'::float8;
ERROR:  "-10e400" is out of range for type double precision
LINE 1: SELECT '-10e400'::float8;
               ^
SELECT '10e-400'::float8;
ERROR:  "10e-400" is out of range for type double precision
LINE 1: SELECT '10e-400'::float8;
               ^
SELECT '-10e-400'::float8;
ERROR:  "-10e-400" is out of range for type double precision
LINE 1: SELECT '-10e-400'::float8;
               ^
-- bad input
INSERT INTO FLOAT8_TBL(f1) VALUES ('');
ERROR:  invalid input syntax for type double precision: ""
LINE 1: INSERT INTO FLOAT8_TBL(f1) VALUES ('');
                                           ^
INSERT INTO FLOAT8_TBL(f1) VALUES ('     ');
ERROR:  invalid input syntax for type double precision: "     "
LINE 1: INSERT INTO FLOAT8_TBL(f1) VALUES ('     ');
                                           ^
INSERT INTO FLOAT8_TBL(f1) VALUES ('xyz');
ERROR:  invalid input syntax for type double precision: "xyz"
LINE 1: INSERT INTO FLOAT8_TBL(f1) VALUES ('xyz');
                                           ^
INSERT INTO FLOAT8_TBL(f1) VALUES ('5.0.0');
ERROR:  invalid input syntax for type double precision: "5.0.0"
LINE 1: INSERT INTO FLOAT8_TBL(f1) VALUES ('5.0.0');
                                           ^
INSERT INTO FLOAT8_TBL(f1) VALUES ('5 . 0');
ERROR:  invalid input syntax for type double precision: "5 . 0"
LINE 1: INSERT INTO FLOAT8_TBL(f1) VALUES ('5 . 0');
                                           ^
INSERT INTO FLOAT8_TBL(f1) VALUES ('5.   0');
ERROR:  invalid input syntax for type double precision: "5.   0"
LINE 1: INSERT INTO FLOAT8_TBL(f1) VALUES ('5.   0');
                                           ^
INSERT INTO FLOAT8_TBL(f1) VALUES ('    - 3');
ERROR:  invalid input syntax for type double precision: "    - 3"
LINE 1: INSERT INTO FLOAT8_TBL(f1) VALUES ('    - 3');
                                           ^
INSERT INTO FLOAT8_TBL(f1) VALUES ('123           5');
ERROR:  invalid input syntax for type double precision: "123           5"
LINE 1: INSERT INTO FLOAT8_TBL(f1) VALUES ('123           5');
                                           ^
-- special inputs
SELECT 'NaN'::float8;
 float8 
--------
    NaN
(1 row)

SELECT 'nan'::float8;
 float8 
--------
    NaN
(1 row)

SELECT '   NAN  '::float8;
 float8 
--------
    NaN
(1 row)

SELECT 'infinity'::float8;
  float8  
----------
 Infinity
(1 row)

SELECT '          -INFINiTY   '::float8;
  float8   
-----------
 -Infinity
(1 row)

-- bad special inputs
SELECT 'N A N'::float8;
ERROR:  invalid input syntax for type double precision: "N A N"
LINE 1: SELECT 'N A N'::float8;
               ^
SELECT 'NaN x'::float8;
ERROR:  invalid input syntax for type double precision: "NaN x"
LINE 1: SELECT 'NaN x'::float8;
               ^
SELECT ' INFINITY    x'::float8;
ERROR:  invalid input syntax for type double precision: " INFINITY    x"
LINE 1: SELECT ' INFINITY    x'::float8;
               ^
SELECT 'Infinity'::float8 + 100.0;
 ?column? 
----------
 Infinity
(1 row)

SELECT 'Infinity'::float8 / 'Infinity'::float8;
 ?column? 
----------
      NaN
(1 row)

SELECT 'nan'::float8 / 'nan'::float8;
 ?column? 
----------
      NaN
(1 row)

<<<<<<< HEAD
SELECT '' AS five, * FROM FLOAT8_TBL ORDER BY f1;
=======
SELECT 'nan'::numeric::float8;
 float8 
--------
    NaN
(1 row)

SELECT '' AS five, * FROM FLOAT8_TBL;
>>>>>>> 1084f317
 five |          f1          
------+----------------------
      |               -34.84
      |                    0
      | 1.2345678901234e-200
      |               1004.3
      | 1.2345678901234e+200
(5 rows)

SELECT '' AS four, f.* FROM FLOAT8_TBL f WHERE f.f1 <> '1004.3' ORDER BY f1;
 four |          f1          
------+----------------------
      |               -34.84
      |                    0
      | 1.2345678901234e-200
      | 1.2345678901234e+200
(4 rows)

SELECT '' AS one, f.* FROM FLOAT8_TBL f WHERE f.f1 = '1004.3';
 one |   f1   
-----+--------
     | 1004.3
(1 row)

SELECT '' AS three, f.* FROM FLOAT8_TBL f WHERE '1004.3' > f.f1 ORDER BY f1;
 three |          f1          
-------+----------------------
       |               -34.84
       |                    0
       | 1.2345678901234e-200
(3 rows)

SELECT '' AS three, f.* FROM FLOAT8_TBL f WHERE  f.f1 < '1004.3' ORDER BY f1;
 three |          f1          
-------+----------------------
       |               -34.84
       |                    0
       | 1.2345678901234e-200
(3 rows)

SELECT '' AS four, f.* FROM FLOAT8_TBL f WHERE '1004.3' >= f.f1 ORDER BY f1;
 four |          f1          
------+----------------------
      |               -34.84
      |                    0
      | 1.2345678901234e-200
      |               1004.3
(4 rows)

SELECT '' AS four, f.* FROM FLOAT8_TBL f WHERE  f.f1 <= '1004.3' ORDER BY f1;
 four |          f1          
------+----------------------
      |               -34.84
      |                    0
      | 1.2345678901234e-200
      |               1004.3
(4 rows)

SELECT '' AS three, f.f1, f.f1 * '-10' AS x 
   FROM FLOAT8_TBL f
   WHERE f.f1 > '0.0' ORDER BY f1;
 three |          f1          |           x           
-------+----------------------+-----------------------
       | 1.2345678901234e-200 | -1.2345678901234e-199
       |               1004.3 |                -10043
       | 1.2345678901234e+200 | -1.2345678901234e+201
(3 rows)

SELECT '' AS three, f.f1, f.f1 + '-10' AS x
   FROM FLOAT8_TBL f
   WHERE f.f1 > '0.0' ORDER BY f1;
 three |          f1          |          x           
-------+----------------------+----------------------
       | 1.2345678901234e-200 |                  -10
       |               1004.3 |                994.3
       | 1.2345678901234e+200 | 1.2345678901234e+200
(3 rows)

SELECT '' AS three, f.f1, f.f1 / '-10' AS x
   FROM FLOAT8_TBL f
   WHERE f.f1 > '0.0' ORDER BY f1;
 three |          f1          |           x           
-------+----------------------+-----------------------
       | 1.2345678901234e-200 | -1.2345678901234e-201
       |               1004.3 |               -100.43
       | 1.2345678901234e+200 | -1.2345678901234e+199
(3 rows)

SELECT '' AS three, f.f1, f.f1 - '-10' AS x
   FROM FLOAT8_TBL f
   WHERE f.f1 > '0.0' ORDER BY f1;
 three |          f1          |          x           
-------+----------------------+----------------------
       | 1.2345678901234e-200 |                   10
       |               1004.3 |               1014.3
       | 1.2345678901234e+200 | 1.2345678901234e+200
(3 rows)

SELECT '' AS one, f.f1 ^ '2.0' AS square_f1
   FROM FLOAT8_TBL f where f.f1 = '1004.3';
 one | square_f1  
-----+------------
     | 1008618.49
(1 row)

-- absolute value 
SELECT '' AS five, f.f1, @f.f1 AS abs_f1 
   FROM FLOAT8_TBL f ORDER BY f1;
 five |          f1          |        abs_f1        
------+----------------------+----------------------
      |               -34.84 |                34.84
      |                    0 |                    0
      | 1.2345678901234e-200 | 1.2345678901234e-200
      |               1004.3 |               1004.3
      | 1.2345678901234e+200 | 1.2345678901234e+200
(5 rows)

-- truncate 
SELECT '' AS five, f.f1, trunc(f.f1) AS trunc_f1
   FROM FLOAT8_TBL f ORDER BY f1;
 five |          f1          |       trunc_f1       
------+----------------------+----------------------
      |               -34.84 |                  -34
      |                    0 |                    0
      | 1.2345678901234e-200 |                    0
      |               1004.3 |                 1004
      | 1.2345678901234e+200 | 1.2345678901234e+200
(5 rows)

-- round 
SELECT '' AS five, f.f1, round(f.f1) AS round_f1
   FROM FLOAT8_TBL f ORDER BY f1;
 five |          f1          |       round_f1       
------+----------------------+----------------------
      |               -34.84 |                  -35
      |                    0 |                    0
      | 1.2345678901234e-200 |                    0
      |               1004.3 |                 1004
      | 1.2345678901234e+200 | 1.2345678901234e+200
(5 rows)

-- ceil / ceiling
select ceil(f1) as ceil_f1 from float8_tbl f ORDER BY f1;
       ceil_f1        
----------------------
                  -34
                    0
                    1
                 1005
 1.2345678901234e+200
(5 rows)

select ceiling(f1) as ceiling_f1 from float8_tbl f ORDER BY f1;
      ceiling_f1      
----------------------
                  -34
                    0
                    1
                 1005
 1.2345678901234e+200
(5 rows)

-- floor
select floor(f1) as floor_f1 from float8_tbl f ORDER BY f1;
       floor_f1       
----------------------
                  -35
                    0
                    0
                 1004
 1.2345678901234e+200
(5 rows)

-- sign
select sign(f1) as sign_f1 from float8_tbl f ORDER BY f1;
 sign_f1 
---------
      -1
       0
       1
       1
       1
(5 rows)

-- square root 
SELECT sqrt(float8 '64') AS eight;
 eight 
-------
     8
(1 row)

SELECT |/ float8 '64' AS eight;
 eight 
-------
     8
(1 row)

SELECT '' AS three, f.f1, |/f.f1 AS sqrt_f1
   FROM FLOAT8_TBL f
   WHERE f.f1 > '0.0' ORDER BY f1;
 three |          f1          |        sqrt_f1        
-------+----------------------+-----------------------
       | 1.2345678901234e-200 | 1.11111110611109e-100
       |               1004.3 |      31.6906926399535
       | 1.2345678901234e+200 | 1.11111110611109e+100
(3 rows)

-- power
SELECT power(float8 '144', float8 '0.5');
 power 
-------
    12
(1 row)

-- take exp of ln(f.f1) 
SELECT '' AS three, f.f1, exp(ln(f.f1)) AS exp_ln_f1
   FROM FLOAT8_TBL f
   WHERE f.f1 > '0.0' ORDER BY f1;
 three |          f1          |       exp_ln_f1       
-------+----------------------+-----------------------
       | 1.2345678901234e-200 | 1.23456789012339e-200
       |               1004.3 |                1004.3
       | 1.2345678901234e+200 | 1.23456789012338e+200
(3 rows)

-- cube root 
SELECT ||/ float8 '27' AS three;
 three 
-------
     3
(1 row)

SELECT '' AS five, f.f1, ||/f.f1 AS cbrt_f1 FROM FLOAT8_TBL f ORDER BY f1;
 five |          f1          |       cbrt_f1        
------+----------------------+----------------------
      |               -34.84 |    -3.26607421344208
      |                    0 |                    0
      | 1.2345678901234e-200 |  2.3112042409018e-67
      |               1004.3 |      10.014312837827
      | 1.2345678901234e+200 | 4.97933859234765e+66
(5 rows)

SELECT '' AS five, * FROM FLOAT8_TBL ORDER BY f1;
 five |          f1          
------+----------------------
      |               -34.84
      |                    0
      | 1.2345678901234e-200
      |               1004.3
      | 1.2345678901234e+200
(5 rows)

UPDATE FLOAT8_TBL
   SET f1 = FLOAT8_TBL.f1 * '-1'
   WHERE FLOAT8_TBL.f1 > '0.0';
   
SELECT '' AS bad, f.f1 * '1e200' from FLOAT8_TBL f ORDER BY f1;
ERROR:  value out of range: overflow
SELECT '' AS bad, f.f1 ^ '1e200' from FLOAT8_TBL f ORDER BY f1;
ERROR:  value out of range: overflow
SELECT 0 ^ 0 + 0 ^ 1 + 0 ^ 0.0 + 0 ^ 0.5;
 ?column? 
----------
        2
(1 row)

SELECT '' AS bad, ln(f.f1) from FLOAT8_TBL f where f.f1 = '0.0' ;
ERROR:  cannot take logarithm of zero
SELECT '' AS bad, ln(f.f1) from FLOAT8_TBL f where f.f1 < '0.0';
ERROR:  cannot take logarithm of a negative number
SELECT '' AS bad, exp(f.f1) from FLOAT8_TBL f ORDER BY f1;
ERROR:  value out of range: underflow
SELECT '' AS bad, f.f1 / '0.0' from FLOAT8_TBL f;
ERROR:  division by zero
SELECT '' AS five, * FROM FLOAT8_TBL ORDER BY f1;
 five |          f1           
------+-----------------------
      | -1.2345678901234e+200
      |               -1004.3
      |                -34.84
      | -1.2345678901234e-200
      |                     0
(5 rows)

-- test for over- and underflow 
INSERT INTO FLOAT8_TBL(f1) VALUES ('10e400');
ERROR:  "10e400" is out of range for type double precision
LINE 1: INSERT INTO FLOAT8_TBL(f1) VALUES ('10e400');
                                           ^
INSERT INTO FLOAT8_TBL(f1) VALUES ('-10e400');
ERROR:  "-10e400" is out of range for type double precision
LINE 1: INSERT INTO FLOAT8_TBL(f1) VALUES ('-10e400');
                                           ^
INSERT INTO FLOAT8_TBL(f1) VALUES ('10e-400');
ERROR:  "10e-400" is out of range for type double precision
LINE 1: INSERT INTO FLOAT8_TBL(f1) VALUES ('10e-400');
                                           ^
INSERT INTO FLOAT8_TBL(f1) VALUES ('-10e-400');
ERROR:  "-10e-400" is out of range for type double precision
LINE 1: INSERT INTO FLOAT8_TBL(f1) VALUES ('-10e-400');
                                           ^
-- maintain external table consistency across platforms
-- delete all values and reinsert well-behaved ones
DELETE FROM FLOAT8_TBL;
INSERT INTO FLOAT8_TBL(f1) VALUES ('0.0');
INSERT INTO FLOAT8_TBL(f1) VALUES ('-34.84');
INSERT INTO FLOAT8_TBL(f1) VALUES ('-1004.30');
INSERT INTO FLOAT8_TBL(f1) VALUES ('-1.2345678901234e+200');
INSERT INTO FLOAT8_TBL(f1) VALUES ('-1.2345678901234e-200');
SELECT '' AS five, * FROM FLOAT8_TBL ORDER BY f1;
 five |          f1           
------+-----------------------
      | -1.2345678901234e+200
      |               -1004.3
      |                -34.84
      | -1.2345678901234e-200
      |                     0
(5 rows)
<|MERGE_RESOLUTION|>--- conflicted
+++ resolved
@@ -119,9 +119,6 @@
       NaN
 (1 row)
 
-<<<<<<< HEAD
-SELECT '' AS five, * FROM FLOAT8_TBL ORDER BY f1;
-=======
 SELECT 'nan'::numeric::float8;
  float8 
 --------
@@ -129,7 +126,6 @@
 (1 row)
 
 SELECT '' AS five, * FROM FLOAT8_TBL;
->>>>>>> 1084f317
  five |          f1          
 ------+----------------------
       |               -34.84
